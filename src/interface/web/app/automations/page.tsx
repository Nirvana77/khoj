'use client'

import useSWR from 'swr';
import Loading, { InlineLoading } from '../components/loading/loading';
import {
    Card,
    CardDescription,
    CardContent,
    CardFooter,
    CardHeader,
    CardTitle

} from '@/components/ui/card';
import { Button, buttonVariants } from '@/components/ui/button';

import {
    Select,
    SelectContent,
    SelectItem,
    SelectTrigger,
    SelectValue,
} from "@/components/ui/select";

interface AutomationsData {
    id: number;
    subject: string;
    query_to_run: string;
    scheduling_request: string;
    schedule: string;
    crontime: string;
    next: string;
}

import cronstrue from 'cronstrue';
import { zodResolver } from "@hookform/resolvers/zod"
import { UseFormReturn, useForm } from "react-hook-form"
import { z } from "zod"
import { Suspense, useEffect, useState } from 'react';
import { Form, FormControl, FormDescription, FormField, FormItem, FormLabel, FormMessage } from '@/components/ui/form';
import { Input } from '@/components/ui/input';
import { Dialog, DialogContent, DialogTrigger } from '@/components/ui/dialog';
import { DialogTitle } from '@radix-ui/react-dialog';
import { Textarea } from '@/components/ui/textarea';
import { LocationData, useIPLocationData } from '../common/utils';

import styles from './automations.module.css';
import ShareLink from '../components/shareLink/shareLink';
import { useSearchParams } from 'next/navigation';
import { Popover, PopoverTrigger, PopoverContent } from '@/components/ui/popover';
import { CalendarCheck, CalendarDot, CalendarDots, Clock, ClockAfternoon, ClockCounterClockwise, DotsThreeVertical, Envelope, Info, Lightning, MapPinSimple, Pencil, Play, Plus, Trash } from '@phosphor-icons/react';
import { useAuthenticatedData, UserProfile } from '../common/auth';
import LoginPrompt from '../components/loginPrompt/loginPrompt';
import { useToast } from '@/components/ui/use-toast';
import { ToastAction } from '@/components/ui/toast';
import { Alert, AlertDescription, AlertTitle } from "@/components/ui/alert"
import SidePanel from '../components/sidePanel/chatHistorySidePanel';
import NavMenu from '../components/navMenu/navMenu';

const automationsFetcher = () => window.fetch('/api/automations').then(res => res.json()).catch(err => console.log(err));

// Standard cron format: minute hour dayOfMonth month dayOfWeek

function getEveryBlahFromCron(cron: string) {
    const cronParts = cron.split(' ');
    const dayOfMonth = cronParts[2];
    const dayOfWeek = cronParts[4];

    // If both dayOfMonth and dayOfWeek are '*', it runs every day
    if (dayOfMonth === '*' && dayOfWeek === '*') {
        return 'Day';
    }
    // If dayOfWeek is not '*', it suggests a specific day of the week, implying a weekly schedule
    else if (dayOfWeek !== '*') {
        return 'Week';
    }
    // If dayOfMonth is not '*', it suggests a specific day of the month, implying a monthly schedule
    else if (dayOfMonth !== '*') {
        return 'Month';
    }
    // Default to 'Day' if none of the above conditions are met
    else {
        return 'Day';
    }
}

function getDayOfWeekFromCron(cron: string) {
    const cronParts = cron.split(' ');
    if (cronParts[3] === '*' && cronParts[4] !== '*') {
        return Number(cronParts[4]);
    }

    return undefined;
}

function getTimeRecurrenceFromCron(cron: string) {
    const cronParts = cron.split(' ');
    const hour = cronParts[1];
    const minute = cronParts[0];
    const period = Number(hour) >= 12 ? 'PM' : 'AM';

    let friendlyHour = Number(hour) > 12 ? Number(hour) - 12 : hour;
    if (friendlyHour === '00') {
        friendlyHour = '12';
    }

    let friendlyMinute = minute;
    if (Number(friendlyMinute) < 10 && friendlyMinute !== '00') {
        friendlyMinute = `0${friendlyMinute}`;
    }
    return `${friendlyHour}:${friendlyMinute} ${period}`;
}

function getDayOfMonthFromCron(cron: string) {
    const cronParts = cron.split(' ');

    return String(cronParts[2]);
}

function cronToHumanReadableString(cron: string) {
    return cronstrue.toString(cron);
}

const frequencies = ['Day', 'Week', 'Month'];

const daysOfMonth = Array.from({ length: 31 }, (_, i) => String(i + 1));

const weekDays = ['Sunday', 'Monday', 'Tuesday', 'Wednesday', 'Thursday', 'Friday', 'Saturday'];

const timeOptions: string[] = [];

const timePeriods = ['AM', 'PM'];

// Populate the time selector with options for each hour of the day
for (var i = 0; i < timePeriods.length; i++) {
    for (var hour = 0; hour < 12; hour++) {
        for (var minute = 0; minute < 60; minute += 15) {
            // Ensure all minutes are two digits
            const paddedMinute = String(minute).padStart(2, '0');
            const friendlyHour = hour === 0 ? 12 : hour;
            timeOptions.push(`${friendlyHour}:${paddedMinute} ${timePeriods[i]}`);
        }
    }
}

const timestamp = Date.now();

const suggestedAutomationsMetadata: AutomationsData[] = [
    {
        "subject": "Weekly Newsletter",
        "query_to_run": "Compile a message including: 1. A recap of news from last week 2. An at-home workout I can do before work 3. A quote to inspire me for the week ahead",
        "schedule": "9AM every Monday",
        "next": "Next run at 9AM on Monday",
        "crontime": "0 9 * * 1",
        "id": timestamp,
        "scheduling_request": "",
    },
    {
        "subject": "Daily Bedtime Story",
        "query_to_run": "Compose a bedtime story that a five-year-old might enjoy. It should not exceed five paragraphs. Appeal to the imagination, but weave in learnings.",
        "schedule": "9PM every night",
        "next": "Next run at 9PM today",
        "crontime": "0 21 * * *",
        "id": timestamp + 1,
        "scheduling_request": "",
    },
    {
        "subject": "Front Page of Hacker News",
        "query_to_run": "Summarize the top 5 posts from https://news.ycombinator.com/best and share them with me, including links",
        "schedule": "9PM on every Wednesday",
        "next": "Next run at 9PM on Wednesday",
        "crontime": "0 21 * * 3",
        "id": timestamp + 2,
        "scheduling_request": "",
    },
    {
        "subject": "Market Summary",
        "query_to_run": "Get the market summary for today and share it with me. Focus on tech stocks and the S&P 500.",
        "schedule": "9AM on every weekday",
        "next": "Next run at 9AM on Monday",
        "crontime": "0 9 * * *",
        "id": timestamp + 3,
        "scheduling_request": "",
    }
];

function createShareLink(automation: AutomationsData) {
    const encodedSubject = encodeURIComponent(automation.subject);
    const encodedQuery = encodeURIComponent(automation.query_to_run);
    const encodedCrontime = encodeURIComponent(automation.crontime);

    const shareLink = `${window.location.origin}/automations?subject=${encodedSubject}&query=${encodedQuery}&crontime=${encodedCrontime}`;

    return shareLink;
}

function deleteAutomation(automationId: string, setIsDeleted: (isDeleted: boolean) => void) {
    fetch(`/api/automation?automation_id=${automationId}`, { method: 'DELETE' }
    ).then(response => response.json())
        .then(data => {
            setIsDeleted(true);
        });
}

function sendAPreview(automationId: string, setToastMessage: (toastMessage: string) => void) {
    fetch(`/api/trigger/automation?automation_id=${automationId}`, { method: 'POST' })
        .then(response => {
            if (!response.ok) {
                throw new Error('Network response was not ok');
            }
            return response;
        })
        .then(automations => {
            setToastMessage("Automation triggered. Check your inbox in a few minutes!");
        })
        .catch(error => {
            setToastMessage("Sorry, something went wrong. Try again later.");
        })
}

interface AutomationsCardProps {
    automation: AutomationsData;
    locationData?: LocationData | null;
    suggestedCard?: boolean;
    setNewAutomationData?: (data: AutomationsData) => void;
    isLoggedIn: boolean;
    setShowLoginPrompt: (showLoginPrompt: boolean) => void;
    authenticatedData: UserProfile | null;
}


function AutomationsCard(props: AutomationsCardProps) {
    const [isEditing, setIsEditing] = useState(false);
    const [updatedAutomationData, setUpdatedAutomationData] = useState<AutomationsData | null>(null);
    const [isDeleted, setIsDeleted] = useState(false);
    const [toastMessage, setToastMessage] = useState('');
    const { toast } = useToast();

    const automation = props.automation;

    const [timeRecurrence, setTimeRecurrence] = useState('');

    const [intervalString, setIntervalString] = useState('');

    useEffect(() => {
        // The updated automation data, if present, takes priority over the original automation data
        const automationData = updatedAutomationData || automation;
        setTimeRecurrence(getTimeRecurrenceFromCron(automationData.crontime));
        const frequency = getEveryBlahFromCron(automationData.crontime);

        if (frequency === 'Day') {
            setIntervalString('Daily');
        } else if (frequency === 'Week') {
            const dayOfWeek = getDayOfWeekFromCron(automationData.crontime);
            if (dayOfWeek === undefined) {
                setIntervalString('Weekly');
            } else {
                setIntervalString(`${weekDays[dayOfWeek]}`);
            }
        } else if (frequency === 'Month') {
            const dayOfMonth = getDayOfMonthFromCron(automationData.crontime);
            setIntervalString(`Monthly on the ${dayOfMonth}`);
        }
    }, [updatedAutomationData, props.automation]);


    useEffect(() => {
        const toastTitle = `Automation: ${updatedAutomationData?.subject || automation.subject}`;
        if (toastMessage) {
            toast({
                title: toastTitle,
                description: toastMessage,
                action: (
                    <ToastAction altText="Dismiss">Ok</ToastAction>
                ),
            })
            setToastMessage('');
        }
    }, [toastMessage]);

    if (isDeleted) {
        return null;
    }

    return (
        <Card className={`bg-secondary h-full shadow-sm rounded-lg bg-gradient-to-b from-background to-slate-50 dark:to-gray-950 border ${styles.automationCard}`}>
            <CardHeader>
                <CardTitle className='line-clamp-2 leading-normal flex justify-between'>
                    {updatedAutomationData?.subject || automation.subject}
                    <Popover>
                        <PopoverTrigger asChild>
                            <Button className='bg-background' variant={'ghost'}><DotsThreeVertical className='h-4 w-4' /></Button>
                        </PopoverTrigger>
                        <PopoverContent className='w-auto grid gap-2 text-left bg-secondary'>
                            <Button variant={'destructive'}
                                className='justify-start'
                                onClick={() => {
                                    if (props.suggestedCard) {
                                        setIsDeleted(true);
                                        return;
                                    }
                                    deleteAutomation(automation.id.toString(), setIsDeleted);
                                }}>
                                <Trash className='h-4 w-4 mr-2' />Delete
                            </Button>
                            {
                                !props.suggestedCard && (
                                    <Dialog
                                        open={isEditing}
                                        onOpenChange={(open) => {
                                            setIsEditing(open);
                                        }}
                                    >
                                        <DialogTrigger asChild>
                                            <Button variant="outline" className="justify-start">
                                                <Pencil className='h-4 w-4 mr-2' />Edit
                                            </Button>
                                        </DialogTrigger>
                                        <DialogContent>
                                            <DialogTitle>Edit Automation</DialogTitle>
                                            <EditCard
                                                authenticatedData={props.authenticatedData}
                                                automation={automation}
                                                setIsEditing={setIsEditing}
                                                isLoggedIn={props.isLoggedIn}
                                                setShowLoginPrompt={props.setShowLoginPrompt}
                                                setUpdatedAutomationData={setUpdatedAutomationData}
                                                locationData={props.locationData} />
                                        </DialogContent>
                                    </Dialog>
                                )
                            }
                            {
                                !props.suggestedCard && (
                                    <Button variant={'outline'}
                                        className="justify-start"
                                        onClick={() => {
                                            sendAPreview(automation.id.toString(), setToastMessage);
                                        }}>
                                        <Play className='h-4 w-4 mr-2' />Run Now
                                    </Button>
                                )
                            }
                            <ShareLink
                                buttonTitle="Share"
                                includeIcon={true}
                                buttonClassName='justify-start px-4 py-2 h-10'
                                buttonVariant={'outline' as keyof typeof buttonVariants}
                                title="Share Automation"
                                description="Copy the link below and share it with your coworkers or friends."
                                url={createShareLink(automation)}
                                onShare={() => {
                                    navigator.clipboard.writeText(createShareLink(automation));
                                }} />
                        </PopoverContent>
                    </Popover>
                </CardTitle>
            </CardHeader>
            <CardContent className='text-secondary-foreground'>
                {updatedAutomationData?.query_to_run || automation.query_to_run}
            </CardContent>
            <CardFooter className="flex flex-col items-start md:flex-row md:justify-between md:items-center gap-2">
                <div className='flex gap-2'>
                    <div className='flex items-center bg-blue-50 rounded-lg p-1.5 border-blue-200 border dark:bg-blue-800 dark:border-blue-500'>
                        <CalendarCheck className='h-4 w-4 mr-2 text-blue-700 dark:text-blue-300' />
                        <div className='text-s text-blue-700 dark:text-blue-300'>
                            {timeRecurrence}
                        </div>
                    </div>
                    <div className='flex items-center bg-purple-50 rounded-lg p-1.5 border-purple-200 border dark:bg-purple-800 dark:border-purple-500'>
                        <ClockAfternoon className='h-4 w-4 mr-2 text-purple-700 dark:text-purple-300' />
                        <div className='text-s text-purple-700 dark:text-purple-300'>
                            {intervalString}
                        </div>
                    </div>
                </div>
                {
                    props.suggestedCard && props.setNewAutomationData && (
                        <Dialog
                            open={isEditing}
                            onOpenChange={(open) => {
                                setIsEditing(open);
                            }}
                        >
                            <DialogTrigger asChild>
                                <Button variant="outline">
                                    <Plus className='h-4 w-4 mr-2' />
                                    Add
                                </Button>
                            </DialogTrigger>
                            <DialogContent>
                                <DialogTitle>Add Automation</DialogTitle>
                                <EditCard
                                    authenticatedData={props.authenticatedData}
                                    createNew={true}
                                    automation={automation}
                                    setIsEditing={setIsEditing}
                                    isLoggedIn={props.isLoggedIn}
                                    setShowLoginPrompt={props.setShowLoginPrompt}
                                    setUpdatedAutomationData={props.setNewAutomationData}
                                    locationData={props.locationData} />
                            </DialogContent>
                        </Dialog>
                    )
                }
            </CardFooter>
        </Card>
    )
}

interface SharedAutomationCardProps {
    locationData?: LocationData | null;
    setNewAutomationData: (data: AutomationsData) => void;
    isLoggedIn: boolean;
    setShowLoginPrompt: (showLoginPrompt: boolean) => void;
    authenticatedData: UserProfile | null;
}

function SharedAutomationCard(props: SharedAutomationCardProps) {
    const searchParams = useSearchParams();
    const [isCreating, setIsCreating] = useState(true);

    const subject = searchParams.get('subject');
    const query = searchParams.get('query');
    const crontime = searchParams.get('crontime');

    if (!subject || !query || !crontime) {
        return null;
    }

    const automation: AutomationsData = {
        id: 0,
        subject: decodeURIComponent(subject),
        query_to_run: decodeURIComponent(query),
        scheduling_request: '',
        schedule: cronToHumanReadableString(decodeURIComponent(crontime)),
        crontime: decodeURIComponent(crontime),
        next: '',
    }

    return (
        <Dialog
            open={isCreating}
            onOpenChange={(open) => {
                setIsCreating(open);
            }}
        >
            <DialogTrigger>
            </DialogTrigger>
            <DialogContent>
                <DialogTitle className='py-0'>
                    <Plus className='h-4 w-4 mr-2' />
                    Create Automation
                </DialogTitle>
                <EditCard
                    authenticatedData={props.authenticatedData}
                    createNew={true}
                    setIsEditing={setIsCreating}
                    setUpdatedAutomationData={props.setNewAutomationData}
                    isLoggedIn={props.isLoggedIn}
                    setShowLoginPrompt={props.setShowLoginPrompt}
                    automation={automation}
                    locationData={props.locationData} />
            </DialogContent>
        </Dialog>
    )
}

const EditAutomationSchema = z.object({
    subject: z.optional(z.string()),
    everyBlah: z.string({ required_error: "Every is required" }),
    dayOfWeek: z.optional(z.number()),
    dayOfMonth: z.optional(z.string()),
    timeRecurrence: z.string({ required_error: "Time Recurrence is required" }),
    queryToRun: z.string({ required_error: "Query to Run is required" }),
});

interface EditCardProps {
    automation?: AutomationsData;
    setIsEditing: (completed: boolean) => void;
    setUpdatedAutomationData: (data: AutomationsData) => void;
    locationData?: LocationData | null;
    createNew?: boolean;
    isLoggedIn: boolean;
    setShowLoginPrompt: (showLoginPrompt: boolean) => void;
    authenticatedData: UserProfile | null;
}

function EditCard(props: EditCardProps) {
    const automation = props.automation;

    const form = useForm<z.infer<typeof EditAutomationSchema>>({
        resolver: zodResolver(EditAutomationSchema),
        defaultValues: {
            subject: automation?.subject,
            everyBlah: (automation?.crontime ? getEveryBlahFromCron(automation.crontime) : 'Day'),
            dayOfWeek: (automation?.crontime ? getDayOfWeekFromCron(automation.crontime) : undefined),
            timeRecurrence: (automation?.crontime ? getTimeRecurrenceFromCron(automation.crontime) : '12:00 PM'),
            dayOfMonth: (automation?.crontime ? getDayOfMonthFromCron(automation.crontime) : "1"),
            queryToRun: automation?.query_to_run,
        },
    })

    const onSubmit = (values: z.infer<typeof EditAutomationSchema>) => {
        const cronFrequency = convertFrequencyToCron(values.everyBlah, values.timeRecurrence, values.dayOfWeek, values.dayOfMonth);

        let updateQueryUrl = `/api/automation?`;

        updateQueryUrl += `q=${values.queryToRun}`;

        if (automation?.id && !props.createNew) {
            updateQueryUrl += `&automation_id=${automation.id}`;
        }

        if (values.subject) {
            updateQueryUrl += `&subject=${values.subject}`;
        }

        updateQueryUrl += `&crontime=${cronFrequency}`;

        if (props.locationData) {
            updateQueryUrl += `&city=${props.locationData.city}`;
            updateQueryUrl += `&region=${props.locationData.region}`;
            updateQueryUrl += `&country=${props.locationData.country}`;
            updateQueryUrl += `&timezone=${props.locationData.timezone}`;
        }

        let method = props.createNew ? 'POST' : 'PUT';

        fetch(updateQueryUrl, { method: method })
            .then(response => response.json())
            .then
            ((data: AutomationsData) => {
                props.setIsEditing(false);
                props.setUpdatedAutomationData({
                    id: data.id,
                    subject: data.subject || '',
                    query_to_run: data.query_to_run,
                    scheduling_request: data.scheduling_request,
                    schedule: cronToHumanReadableString(data.crontime),
                    crontime: data.crontime,
                    next: data.next,
                });
            });
    }

    function convertFrequencyToCron(frequency: string, timeRecurrence: string, dayOfWeek?: number, dayOfMonth?: string) {
        let cronString = '';

        const minutes = timeRecurrence.split(':')[1].split(' ')[0];
        const period = timeRecurrence.split(':')[1].split(' ')[1];
        const rawHourAsNumber = Number(timeRecurrence.split(':')[0]);
        const hours = period === 'PM' && (rawHourAsNumber < 12) ? String(rawHourAsNumber + 12) : rawHourAsNumber;

        const dayOfWeekNumber = dayOfWeek ? dayOfWeek : '*';

        switch (frequency) {
            case 'Day':
                cronString = `${minutes} ${hours} * * *`;
                break;
            case 'Week':
                cronString = `${minutes} ${hours} * * ${dayOfWeekNumber}`;
                break;
            case 'Month':
                cronString = `${minutes} ${hours} ${dayOfMonth} * *`;
                break;
        }

        return cronString;
    }

    return (
        <AutomationModificationForm
            authenticatedData={props.authenticatedData}
            locationData={props.locationData || null}
            form={form}
            onSubmit={onSubmit}
            create={props.createNew}
            isLoggedIn={props.isLoggedIn}
            setShowLoginPrompt={props.setShowLoginPrompt} />
    )

}

interface AutomationModificationFormProps {
    form: UseFormReturn<z.infer<typeof EditAutomationSchema>>;
    onSubmit: (values: z.infer<typeof EditAutomationSchema>) => void;
    create?: boolean;
    isLoggedIn: boolean;
    setShowLoginPrompt: (showLoginPrompt: boolean) => void;
    authenticatedData: UserProfile | null;
    locationData: LocationData | null;
}

function AutomationModificationForm(props: AutomationModificationFormProps) {

    const [isSaving, setIsSaving] = useState(false);
    const { errors } = props.form.formState;

    console.log(errors);

    function recommendationPill(recommendationText: string, onChange: (value: any, event: React.MouseEvent<HTMLButtonElement>) => void) {
        return (
            <Button
                className='text-xs bg-slate-50 dark:bg-slate-950 h-auto p-1.5 m-1 rounded-full'
                variant="ghost"
                key={recommendationText}
                onClick={(event) => {
                    event.preventDefault();
                    onChange({ target: { value: recommendationText } }, event);
                }}>
                {recommendationText}...
            </Button>
        )
    }

    const recommendationPills = [
        "Make a picture of",
        "Generate a summary of",
        "Create a newsletter of",
        "Notify me when"
    ];

    return (
        <Form {...props.form}>
            <form onSubmit={props.form.handleSubmit((values) => {
                props.onSubmit(values);
                setIsSaving(true);
            })} className="space-y-8">
                <FormItem>
                    <FormLabel>Setup</FormLabel>
                    <FormDescription>
                        Emails will be sent to this address. Timezone and location data will be used to schedule automations.
                        {
                            props.locationData &&
                            metadataMap(props.locationData, props.authenticatedData)
                        }
                    </FormDescription>
                </FormItem>
                {
                    !props.create && (
                        <FormField
                            control={props.form.control}
                            name="subject"
                            render={({ field }) => (
                                <FormItem>
                                    <FormLabel>Subject</FormLabel>
                                    <FormDescription>
                                        This is the subject of the email you will receive.
                                    </FormDescription>
                                    <FormControl>
                                        <Input placeholder="Digest of Healthcare AI trends" {...field} />
                                    </FormControl>
                                    <FormMessage />
                                    {errors.subject && <FormMessage>{errors.subject?.message}</FormMessage>}
                                </FormItem>
                            )}
                        />)
                }

                <FormField
                    control={props.form.control}
                    name="everyBlah"
                    render={({ field }) => (
                        <FormItem
                            className='w-full'
                        >
                            <FormLabel>
                                Frequency
                            </FormLabel>
                            <FormDescription>
                                How often should this automation run?
                            </FormDescription>
                            <Select onValueChange={field.onChange} defaultValue={field.value}>
                                <FormControl>
                                    <SelectTrigger className='w-[200px]'>
                                        <div className='flex items-center'>
                                            <CalendarDots className='h-4 w-4 mr-2 inline' />
                                            Every
                                        </div>
                                        <SelectValue placeholder="" />
                                    </SelectTrigger>
                                </FormControl>
                                <SelectContent>
                                    {frequencies.map((frequency) => (
                                        <SelectItem key={frequency} value={frequency}>
                                            {frequency}
                                        </SelectItem>
                                    ))}
                                </SelectContent>
                            </Select>
                            <FormMessage />
                            {errors.subject && <FormMessage>{errors.everyBlah?.message}</FormMessage>}
                        </FormItem>
                    )}
                />
                {
                    props.form.watch('everyBlah') === 'Week' && (
                        <FormField
                            control={props.form.control}
                            name="dayOfWeek"
                            render={({ field }) => (
                                <FormItem
                                    className='w-full'>
                                    <FormDescription>
                                        Every week, on which day should this automation run?
                                    </FormDescription>
                                    <Select onValueChange={(value) => field.onChange(Number(value))} defaultValue={String(field.value)}>
                                        <FormControl>
                                            <SelectTrigger className='w-[200px]'>
                                                <div className='flex items-center'>
                                                    <CalendarDot className='h-4 w-4 mr-2 inline' />
                                                    On
                                                </div>
                                                <SelectValue placeholder="" />
                                            </SelectTrigger>
                                        </FormControl>
                                        <SelectContent>
                                            {
                                                weekDays.map((day, index) => (
                                                    <SelectItem key={day} value={String(index)}>
                                                        {day}
                                                    </SelectItem>
                                                ))
                                            }
                                        </SelectContent>
                                    </Select>
                                    <FormMessage />
                                    {errors.subject && <FormMessage>{errors.dayOfWeek?.message}</FormMessage>}
                                </FormItem>
                            )}
                        />
                    )
                }
                {
                    props.form.watch('everyBlah') === 'Month' && (
                        <FormField
                            control={props.form.control}
                            name="dayOfMonth"
                            render={({ field }) => (
                                <FormItem
                                    className='w-full'>
                                    <FormDescription>Every month, on which day should the automation run?</FormDescription>
                                    <Select onValueChange={field.onChange} defaultValue={field.value}>
                                        <FormControl>
                                            <SelectTrigger className='w-[200px]'>
                                                <div className='flex items-center'>
                                                    <CalendarDot className='h-4 w-4 mr-2 inline' />
                                                    On the
                                                </div>
                                                <SelectValue placeholder="" />
                                            </SelectTrigger>
                                        </FormControl>
                                        <SelectContent>
                                            {
                                                daysOfMonth.map((day) => (
                                                    <SelectItem key={day} value={day}>
                                                        {day}
                                                    </SelectItem>
                                                ))
                                            }
                                        </SelectContent>
                                    </Select>
                                    <FormMessage />
                                    {errors.subject && <FormMessage>{errors.dayOfMonth?.message}</FormMessage>}
                                </FormItem>
                            )}
                        />
                    )
                }
                {
                    (
                        props.form.watch('everyBlah') === 'Day' ||
                        props.form.watch('everyBlah') == 'Week' ||
                        props.form.watch('everyBlah') == 'Month') && (
                        <FormField
                            control={props.form.control}
                            name="timeRecurrence"
                            render={({ field }) => (
                                <FormItem
                                    className='w-full'>
                                    <FormLabel>Time</FormLabel>
                                    <FormDescription>
                                        On the days this automation runs, at what time should it run?
                                    </FormDescription>
                                    <Select onValueChange={field.onChange} defaultValue={field.value}>
                                        <FormControl>
                                            <SelectTrigger className='w-[200px]'>
                                                <div className='flex items-center'>
                                                    <ClockAfternoon className='h-4 w-4 mr-2 inline' />
                                                    At
                                                </div>
                                                <SelectValue placeholder="" />
                                            </SelectTrigger>
                                        </FormControl>
                                        <SelectContent>
                                            {
                                                timeOptions.map((timeOption) => (
                                                    <SelectItem key={timeOption} value={timeOption}>
                                                        {timeOption}
                                                    </SelectItem>
                                                ))
                                            }
                                        </SelectContent>
                                    </Select>
                                    <FormMessage />
                                    {errors.subject && <FormMessage>{errors.timeRecurrence?.message}</FormMessage>}
                                </FormItem>
                            )}
                        />
                    )
                }
                <FormField
                    control={props.form.control}
                    name="queryToRun"
                    render={({ field }) => (
                        <FormItem>
                            <FormLabel>Instructions</FormLabel>
                            <FormDescription>
                                What do you want Khoj to do?
                            </FormDescription>
                            {
                                props.create && (
                                    <div>
                                        {
                                            recommendationPills.map((recommendation) => recommendationPill(recommendation, field.onChange))
                                        }
                                    </div>
                                )
                            }
                            <FormControl>
                                <Textarea placeholder="Create a summary of the latest news about AI in healthcare." value={field.value} onChange={field.onChange} />
                            </FormControl>
                            <FormMessage />
                            {errors.subject && <FormMessage>{errors.queryToRun?.message}</FormMessage>}
                        </FormItem>
                    )}
                />
                <fieldset disabled={isSaving}>
                    {
                        props.isLoggedIn ? (
                            isSaving ? (
                                <Button
                                    type="submit"
                                    disabled
                                >
                                    Saving...
                                </Button>
                            ) : (
                                <Button type="submit">Save</Button>
                            )
                        ) : (
                            <Button
                                onClick={(event) => {
                                    event.preventDefault();
                                    props.setShowLoginPrompt(true);
                                }}
                                variant={'default'}>
                                Login to Save
                            </Button>
                        )
                    }
                </fieldset>
            </form>
        </Form>
    )
}

function metadataMap(ipLocationData: LocationData, authenticatedData: UserProfile | null) {
    return (
        <div className='flex flex-wrap gap-2 items-center md:justify-start justify-end'>
            {
                authenticatedData ? (
                    <span className='rounded-lg text-sm border-secondary border p-1 flex items-center shadow-sm' ><Envelope className='h-4 w-4 mr-2 inline text-orange-500' shadow-s />{authenticatedData.email}</span>
                )
                    : null
            }
            {
                ipLocationData && (
                    <span className='rounded-lg text-sm border-secondary border p-1 flex items-center shadow-sm' ><MapPinSimple className='h-4 w-4 mr-2 inline text-purple-500' />{ipLocationData ? `${ipLocationData.city}, ${ipLocationData.country}` : 'Unknown'}</span>
                )
            }
            {
                ipLocationData && (
                    <span className='rounded-lg text-sm border-secondary border p-1 flex items-center shadow-sm' ><Clock className='h-4 w-4 mr-2 inline text-green-500' />{ipLocationData ? `${ipLocationData.timezone}` : 'Unknown'}</span>

                )
            }
        </div>
    )
}


export default function Automations() {
    const authenticatedData = useAuthenticatedData();
    const { data: personalAutomations, error, isLoading } = useSWR<AutomationsData[]>(authenticatedData ? 'automations' : null, automationsFetcher, { revalidateOnFocus: false });

    const [isCreating, setIsCreating] = useState(false);
    const [newAutomationData, setNewAutomationData] = useState<AutomationsData | null>(null);
    const [allNewAutomations, setAllNewAutomations] = useState<AutomationsData[]>([]);
    const [suggestedAutomations, setSuggestedAutomations] = useState<AutomationsData[]>([]);
    const [showLoginPrompt, setShowLoginPrompt] = useState(false);
    const [isMobileWidth, setIsMobileWidth] = useState(false);

    const ipLocationData = useIPLocationData();

    useEffect(() => {
        if (window.innerWidth < 768) {
            setIsMobileWidth(true);
        }

        window.addEventListener('resize', () => {
            setIsMobileWidth(window.innerWidth < 768);
        });
    }, []);

    useEffect(() => {
        if (newAutomationData) {
            setAllNewAutomations([...allNewAutomations, newAutomationData]);
            setNewAutomationData(null);
        }
    }, [newAutomationData]);

    useEffect(() => {

        const allAutomations = personalAutomations ? personalAutomations.concat(allNewAutomations) : allNewAutomations;

        if (allAutomations) {
            setSuggestedAutomations(suggestedAutomationsMetadata.filter((suggestedAutomation) => {
                return allAutomations.find(
                    (automation) => suggestedAutomation.subject === automation.subject) === undefined;
            }));
        }
    }, [personalAutomations, allNewAutomations]);

    if (error) return <div>Failed to load</div>;

    return (
        <main className={`${styles.main} w-full ml-auto mr-auto`}>
            <div className={`grid w-full ml-auto mr-auto`}>
                <div className={`${styles.sidePanel} top-0`}>
                    <SidePanel
                        conversationId={null}
                        uploadedFiles={[]}
                        isMobileWidth={isMobileWidth}
                    />
                </div>
                <div className={`${styles.pageLayout} w-full`}>
                    <div className='py-4 sm:flex sm:justify-between grid gap-1'>
<<<<<<< HEAD
                        <h1 className="text-3xl pt-4">Automations</h1>
                        <div className='flex flex-wrap gap-2 items-center md:justify-start justify-end'>
=======
                        <h1 className="text-3xl">Automations</h1>
                        <div className='flex flex-wrap gap-2 items-center justify-start'>
>>>>>>> d8fe6779
                            {
                                authenticatedData ? (
                                    <span className='rounded-lg text-sm border-secondary border p-1 flex items-center shadow-sm' ><Envelope className='h-4 w-4 mr-2 inline text-orange-500' shadow-s />{authenticatedData.email}</span>
                                )
                                    : null
                            }
                            {
                                ipLocationData && (
                                    <span className='rounded-lg text-sm border-secondary border p-1 flex items-center shadow-sm' ><MapPinSimple className='h-4 w-4 mr-2 inline text-purple-500' />{ipLocationData ? `${ipLocationData.city}, ${ipLocationData.country}` : 'Unknown'}</span>
                                )
                            }
                            {
                                ipLocationData && (
                                    <span className='rounded-lg text-sm border-secondary border p-1 flex items-center shadow-sm' ><Clock className='h-4 w-4 mr-2 inline text-green-500' />{ipLocationData ? `${ipLocationData.timezone}` : 'Unknown'}</span>

                                )
                            }
                        </div>
                    </div>
                    {
                        showLoginPrompt && (
                            <LoginPrompt
                                onOpenChange={setShowLoginPrompt}
                                loginRedirectMessage={"Create an account to make your own automation"} />
                        )
                    }
                    <Alert className='bg-secondary border-none'>
                        <AlertDescription>
                            <Lightning weight={'fill'} className='h-4 w-4 text-purple-400 inline' />
                            <span className='font-bold'>How it works</span> Automations help you structure your time by automating tasks you do regularly. Build your own, or try out our presets. Get results straight to your inbox.
                        </AlertDescription>
                    </Alert>
                    <div className='flex justify-between py-4'>
                        <h3
                            className="text-xl">
                            Your Creations
                        </h3>
                        {
                            authenticatedData ? (
                                <Dialog
                                    open={isCreating}
                                    onOpenChange={(open) => {
                                        setIsCreating(open);
                                    }}
                                >
                                    <DialogTrigger asChild>
                                        <Button
                                            className='shadow-sm'
                                            variant="outline">
                                            <Plus className='h-4 w-4 mr-2' />
                                            Create Automation
                                        </Button>
                                    </DialogTrigger>
                                    <DialogContent>
                                        <DialogTitle>Create Automation</DialogTitle>
                                        <EditCard
                                            createNew={true}
                                            setIsEditing={setIsCreating}
                                            isLoggedIn={authenticatedData ? true : false}
                                            authenticatedData={authenticatedData}
                                            setShowLoginPrompt={setShowLoginPrompt}
                                            setUpdatedAutomationData={setNewAutomationData}
                                            locationData={ipLocationData} />
                                    </DialogContent>
                                </Dialog>
                            )
                                : (
                                    <Button
                                        className='shadow-sm'
                                        onClick={() => setShowLoginPrompt(true)}
                                        variant={'outline'}>
                                        <Plus className='h-4 w-4 mr-2' />
                                        Create Automation
                                    </Button>
                                )
                        }
                    </div>
                    <Suspense>
                        <SharedAutomationCard
                            authenticatedData={authenticatedData}
                            locationData={ipLocationData}
                            isLoggedIn={authenticatedData ? true : false}
                            setShowLoginPrompt={setShowLoginPrompt}
                            setNewAutomationData={setNewAutomationData} />
                    </Suspense>
                    {
                        ((!personalAutomations || personalAutomations.length === 0) && (allNewAutomations.length == 0) && !isLoading) && (
                            <div className="px-4">
                                So empty! Create your own automation to get started.
                                <div className='mt-4'>
                                    {
                                        authenticatedData ? (
                                            <Dialog
                                                open={isCreating}
                                                onOpenChange={(open) => {
                                                    setIsCreating(open);
                                                }}
                                            >
                                                <DialogTrigger asChild>
                                                    <Button variant="default">Design</Button>
                                                </DialogTrigger>
                                                <DialogContent>
                                                    <DialogTitle>Create Automation</DialogTitle>
                                                    <EditCard
                                                        authenticatedData={authenticatedData}
                                                        createNew={true}
                                                        isLoggedIn={authenticatedData ? true : false}
                                                        setShowLoginPrompt={setShowLoginPrompt}
                                                        setIsEditing={setIsCreating}
                                                        setUpdatedAutomationData={setNewAutomationData}
                                                        locationData={ipLocationData} />
                                                </DialogContent>
                                            </Dialog>
                                        )
                                            : (
                                                <Button
                                                    onClick={() => setShowLoginPrompt(true)}
                                                    variant={'default'}>
                                                    Design
                                                </Button>
                                            )
                                    }
                                </div>
                            </div>
                        )
                    }
                    {
                        isLoading && (
                            <InlineLoading message='booting up your automations' />
                        )
                    }
                    <div
                        className={`${styles.automationsLayout}`}>
                        {
                            personalAutomations && personalAutomations.map((automation) => (
                                <AutomationsCard
                                    key={automation.id}
                                    authenticatedData={authenticatedData}
                                    automation={automation}
                                    locationData={ipLocationData}
                                    isLoggedIn={authenticatedData ? true : false}
                                    setShowLoginPrompt={setShowLoginPrompt} />
                            ))}
                        {
                            allNewAutomations.map((automation) => (
                                <AutomationsCard
                                    key={automation.id}
                                    authenticatedData={authenticatedData}
                                    automation={automation}
                                    locationData={ipLocationData}
                                    isLoggedIn={authenticatedData ? true : false}
                                    setShowLoginPrompt={setShowLoginPrompt} />
                            ))
                        }
                    </div>
                    <h3
                        className="text-xl py-4">
                        Try these out
                    </h3>
                    <div
                        className={`${styles.automationsLayout}`}>
                        {
                            suggestedAutomations.map((automation) => (
                                <AutomationsCard
                                    setNewAutomationData={setNewAutomationData}
                                    key={automation.id}
                                    authenticatedData={authenticatedData}
                                    automation={automation}
                                    locationData={ipLocationData}
                                    isLoggedIn={authenticatedData ? true : false}
                                    setShowLoginPrompt={setShowLoginPrompt}
                                    suggestedCard={true} />
                            ))
                        }
                    </div>
                </div>
            </div>
        </main>
    );
}<|MERGE_RESOLUTION|>--- conflicted
+++ resolved
@@ -946,13 +946,8 @@
                 </div>
                 <div className={`${styles.pageLayout} w-full`}>
                     <div className='py-4 sm:flex sm:justify-between grid gap-1'>
-<<<<<<< HEAD
-                        <h1 className="text-3xl pt-4">Automations</h1>
-                        <div className='flex flex-wrap gap-2 items-center md:justify-start justify-end'>
-=======
                         <h1 className="text-3xl">Automations</h1>
                         <div className='flex flex-wrap gap-2 items-center justify-start'>
->>>>>>> d8fe6779
                             {
                                 authenticatedData ? (
                                     <span className='rounded-lg text-sm border-secondary border p-1 flex items-center shadow-sm' ><Envelope className='h-4 w-4 mr-2 inline text-orange-500' shadow-s />{authenticatedData.email}</span>
