import base64
import logging
import math
import mimetypes
import queue
from dataclasses import dataclass
from datetime import datetime
<<<<<<< HEAD
from enum import Enum
=======
from io import BytesIO
>>>>>>> 7e0a692d
from time import perf_counter
from typing import Any, Dict, List, Optional

import PIL.Image
import requests
import tiktoken
from langchain.schema import ChatMessage
from llama_cpp.llama import Llama
from transformers import AutoTokenizer

from khoj.database.adapters import ConversationAdapters, ais_user_subscribed
from khoj.database.models import ChatModelOptions, ClientApplication, KhojUser
from khoj.processor.conversation.offline.utils import download_model, infer_max_tokens
from khoj.search_filter.date_filter import DateFilter
from khoj.search_filter.file_filter import FileFilter
from khoj.search_filter.word_filter import WordFilter
from khoj.utils import state
from khoj.utils.helpers import is_none_or_empty, merge_dicts

logger = logging.getLogger(__name__)
model_to_prompt_size = {
    # OpenAI Models
    "gpt-3.5-turbo": 12000,
    "gpt-4-turbo-preview": 20000,
    "gpt-4o": 20000,
    "gpt-4o-mini": 20000,
    "o1-preview": 20000,
    "o1-mini": 20000,
    # Google Models
    "gemini-1.5-flash": 20000,
    "gemini-1.5-pro": 20000,
    # Anthropic Models
    "claude-3-5-sonnet-20240620": 20000,
    "claude-3-opus-20240229": 20000,
    # Offline Models
    "TheBloke/Mistral-7B-Instruct-v0.2-GGUF": 3500,
    "NousResearch/Hermes-2-Pro-Mistral-7B-GGUF": 3500,
    "bartowski/Meta-Llama-3.1-8B-Instruct-GGUF": 20000,
}
model_to_tokenizer: Dict[str, str] = {}


class ThreadedGenerator:
    def __init__(self, compiled_references, online_results, completion_func=None):
        self.queue = queue.Queue()
        self.compiled_references = compiled_references
        self.online_results = online_results
        self.completion_func = completion_func
        self.response = ""
        self.start_time = perf_counter()

    def __iter__(self):
        return self

    def __next__(self):
        item = self.queue.get()
        if item is StopIteration:
            time_to_response = perf_counter() - self.start_time
            logger.info(f"Chat streaming took: {time_to_response:.3f} seconds")
            if self.completion_func:
                # The completion func effectively acts as a callback.
                # It adds the aggregated response to the conversation history.
                self.completion_func(chat_response=self.response)
            raise StopIteration
        return item

    def send(self, data):
        if self.response == "":
            time_to_first_response = perf_counter() - self.start_time
            logger.info(f"First response took: {time_to_first_response:.3f} seconds")

        self.response += data
        self.queue.put(data)

    def close(self):
        self.queue.put(StopIteration)


class InformationCollectionIteration:
    def __init__(
        self,
        tool: str,
        query: str,
        context: list = None,
        onlineContext: dict = None,
        codeContext: dict = None,
        summarizedResult: str = None,
    ):
        self.tool = tool
        self.query = query
        self.context = context
        self.onlineContext = onlineContext
        self.codeContext = codeContext
        self.summarizedResult = summarizedResult


def construct_iteration_history(
    previous_iterations: List[InformationCollectionIteration], previous_iteration_prompt: str
) -> str:
    previous_iterations_history = ""
    for idx, iteration in enumerate(previous_iterations):
        iteration_data = previous_iteration_prompt.format(
            tool=iteration.tool,
            query=iteration.query,
            result=iteration.summarizedResult,
            index=idx + 1,
        )

        previous_iterations_history += iteration_data
    return previous_iterations_history


def construct_chat_history(conversation_history: dict, n: int = 4, agent_name="AI") -> str:
    chat_history = ""
    for chat in conversation_history.get("chat", [])[-n:]:
        if chat["by"] == "khoj" and chat["intent"].get("type") in ["remember", "reminder", "summarize"]:
            chat_history += f"User: {chat['intent']['query']}\n"
            chat_history += f"{agent_name}: {chat['message']}\n"
        elif chat["by"] == "khoj" and ("text-to-image" in chat["intent"].get("type")):
            chat_history += f"User: {chat['intent']['query']}\n"
            chat_history += f"{agent_name}: [generated image redacted for space]\n"
        elif chat["by"] == "khoj" and ("excalidraw" in chat["intent"].get("type")):
            chat_history += f"User: {chat['intent']['query']}\n"
            chat_history += f"{agent_name}: {chat['intent']['inferred-queries'][0]}\n"
    return chat_history


class ChatEvent(Enum):
    START_LLM_RESPONSE = "start_llm_response"
    END_LLM_RESPONSE = "end_llm_response"
    MESSAGE = "message"
    REFERENCES = "references"
    STATUS = "status"


def message_to_log(
    user_message, chat_response, user_message_metadata={}, khoj_message_metadata={}, conversation_log=[]
):
    """Create json logs from messages, metadata for conversation log"""
    default_khoj_message_metadata = {
        "intent": {"type": "remember", "memory-type": "notes", "query": user_message},
        "trigger-emotion": "calm",
    }
    khoj_response_time = datetime.now().strftime("%Y-%m-%d %H:%M:%S")

    # Create json log from Human's message
    human_log = merge_dicts({"message": user_message, "by": "you"}, user_message_metadata)

    # Create json log from GPT's response
    khoj_log = merge_dicts(khoj_message_metadata, default_khoj_message_metadata)
    khoj_log = merge_dicts({"message": chat_response, "by": "khoj", "created": khoj_response_time}, khoj_log)

    conversation_log.extend([human_log, khoj_log])
    return conversation_log


def save_to_conversation_log(
    q: str,
    chat_response: str,
    user: KhojUser,
    meta_log: Dict,
    user_message_time: str = None,
    compiled_references: List[Dict[str, Any]] = [],
    online_results: Dict[str, Any] = {},
    code_results: Dict[str, Any] = {},
    inferred_queries: List[str] = [],
    intent_type: str = "remember",
    client_application: ClientApplication = None,
    conversation_id: str = None,
    automation_id: str = None,
    query_images: List[str] = None,
):
    user_message_time = user_message_time or datetime.now().strftime("%Y-%m-%d %H:%M:%S")
    updated_conversation = message_to_log(
        user_message=q,
        chat_response=chat_response,
        user_message_metadata={
            "created": user_message_time,
            "images": query_images,
        },
        khoj_message_metadata={
            "context": compiled_references,
            "intent": {"inferred-queries": inferred_queries, "type": intent_type},
            "onlineContext": online_results,
            "codeContext": code_results,
            "automationId": automation_id,
        },
        conversation_log=meta_log.get("chat", []),
    )
    ConversationAdapters.save_conversation(
        user,
        {"chat": updated_conversation},
        client_application=client_application,
        conversation_id=conversation_id,
        user_message=q,
    )

    logger.info(
        f"""
Saved Conversation Turn
You ({user.username}): "{q}"

Khoj: "{inferred_queries if ("text-to-image" in intent_type) else chat_response}"
""".strip()
    )


def construct_structured_message(message: str, images: list[str], model_type: str, vision_enabled: bool):
    """
    Format messages into appropriate multimedia format for supported chat model types
    """
    if not images or not vision_enabled:
        return message

    if model_type in [
        ChatModelOptions.ModelType.OPENAI,
        ChatModelOptions.ModelType.GOOGLE,
        ChatModelOptions.ModelType.ANTHROPIC,
    ]:
        return [
            {"type": "text", "text": message},
            *[{"type": "image_url", "image_url": {"url": image}} for image in images],
        ]
    return message


def generate_chatml_messages_with_context(
    user_message,
    system_message=None,
    conversation_log={},
    model_name="gpt-4o-mini",
    loaded_model: Optional[Llama] = None,
    max_prompt_size=None,
    tokenizer_name=None,
    query_images=None,
    vision_enabled=False,
    model_type="",
):
    """Generate messages for ChatGPT with context from previous conversation"""
    # Set max prompt size from user config or based on pre-configured for model and machine specs
    if not max_prompt_size:
        if loaded_model:
            max_prompt_size = infer_max_tokens(loaded_model.n_ctx(), model_to_prompt_size.get(model_name, math.inf))
        else:
            max_prompt_size = model_to_prompt_size.get(model_name, 10000)

    # Scale lookback turns proportional to max prompt size supported by model
    lookback_turns = max_prompt_size // 750

    # Extract Chat History for Context
    chatml_messages: List[ChatMessage] = []
    for chat in conversation_log.get("chat", []):
        message_notes = f'\n\n Notes:\n{chat.get("context")}' if chat.get("context") else "\n"
        role = "user" if chat["by"] == "you" else "assistant"

        if chat["by"] == "khoj" and "excalidraw" in chat["intent"].get("type"):
            message_content = chat.get("intent").get("inferred-queries")[0] + message_notes
        else:
            message_content = chat["message"] + message_notes

        message_content = construct_structured_message(message_content, chat.get("images"), model_type, vision_enabled)

        reconstructed_message = ChatMessage(content=message_content, role=role)

        chatml_messages.insert(0, reconstructed_message)

        if len(chatml_messages) >= 2 * lookback_turns:
            break

    messages = []
    if not is_none_or_empty(user_message):
        messages.append(
            ChatMessage(
                content=construct_structured_message(user_message, query_images, model_type, vision_enabled),
                role="user",
            )
        )
    if len(chatml_messages) > 0:
        messages += chatml_messages
    if not is_none_or_empty(system_message):
        messages.append(ChatMessage(content=system_message, role="system"))

    # Truncate oldest messages from conversation history until under max supported prompt size by model
    messages = truncate_messages(messages, max_prompt_size, model_name, loaded_model, tokenizer_name)

    # Return message in chronological order
    return messages[::-1]


def truncate_messages(
    messages: list[ChatMessage],
    max_prompt_size: int,
    model_name: str,
    loaded_model: Optional[Llama] = None,
    tokenizer_name=None,
) -> list[ChatMessage]:
    """Truncate messages to fit within max prompt size supported by model"""
    default_tokenizer = "gpt-4o"

    try:
        if loaded_model:
            encoder = loaded_model.tokenizer()
        elif model_name.startswith("gpt-") or model_name.startswith("o1"):
            # as tiktoken doesn't recognize o1 model series yet
            encoder = tiktoken.encoding_for_model("gpt-4o" if model_name.startswith("o1") else model_name)
        elif tokenizer_name:
            if tokenizer_name in state.pretrained_tokenizers:
                encoder = state.pretrained_tokenizers[tokenizer_name]
            else:
                encoder = AutoTokenizer.from_pretrained(tokenizer_name)
                state.pretrained_tokenizers[tokenizer_name] = encoder
        else:
            encoder = download_model(model_name).tokenizer()
    except:
        encoder = tiktoken.encoding_for_model(default_tokenizer)
        logger.debug(
            f"Fallback to default chat model tokenizer: {default_tokenizer}.\nConfigure tokenizer for model: {model_name} in Khoj settings to improve context stuffing."
        )

    # Extract system message from messages
    system_message = None
    for idx, message in enumerate(messages):
        if message.role == "system":
            system_message = messages.pop(idx)
            break

    # TODO: Handle truncation of multi-part message.content, i.e when message.content is a list[dict] rather than a string
    system_message_tokens = (
        len(encoder.encode(system_message.content)) if system_message and type(system_message.content) == str else 0
    )

    tokens = sum([len(encoder.encode(message.content)) for message in messages if type(message.content) == str])

    # Drop older messages until under max supported prompt size by model
    # Reserves 4 tokens to demarcate each message (e.g <|im_start|>user, <|im_end|>, <|endoftext|> etc.)
    while (tokens + system_message_tokens + 4 * len(messages)) > max_prompt_size and len(messages) > 1:
        messages.pop()
        tokens = sum([len(encoder.encode(message.content)) for message in messages if type(message.content) == str])

    # Truncate current message if still over max supported prompt size by model
    if (tokens + system_message_tokens) > max_prompt_size:
        current_message = "\n".join(messages[0].content.split("\n")[:-1]) if type(messages[0].content) == str else ""
        original_question = "\n".join(messages[0].content.split("\n")[-1:]) if type(messages[0].content) == str else ""
        original_question = f"\n{original_question}"
        original_question_tokens = len(encoder.encode(original_question))
        remaining_tokens = max_prompt_size - system_message_tokens
        if remaining_tokens > original_question_tokens:
            remaining_tokens -= original_question_tokens
            truncated_message = encoder.decode(encoder.encode(current_message)[:remaining_tokens]).strip()
            messages = [ChatMessage(content=truncated_message + original_question, role=messages[0].role)]
        else:
            truncated_message = encoder.decode(encoder.encode(original_question)[:remaining_tokens]).strip()
            messages = [ChatMessage(content=truncated_message, role=messages[0].role)]
        logger.debug(
            f"Truncate current message to fit within max prompt size of {max_prompt_size} supported by {model_name} model:\n {truncated_message}"
        )

    if system_message:
        # Default system message role is system.
        # Fallback to system message role of user for models that do not support this role like gemma-2 and openai's o1 model series.
        system_message.role = "user" if "gemma-2" in model_name or model_name.startswith("o1") else "system"
    return messages + [system_message] if system_message else messages


def reciprocal_conversation_to_chatml(message_pair):
    """Convert a single back and forth between user and assistant to chatml format"""
    return [ChatMessage(content=message, role=role) for message, role in zip(message_pair, ["user", "assistant"])]


def remove_json_codeblock(response: str):
    """Remove any markdown json codeblock formatting if present. Useful for non schema enforceable models"""
    return response.removeprefix("```json").removesuffix("```")


<<<<<<< HEAD
def defilter_query(query: str):
    """Remove any query filters in query"""
    defiltered_query = query
    for filter in [DateFilter(), WordFilter(), FileFilter()]:
        defiltered_query = filter.defilter(defiltered_query)
    return defiltered_query
=======
@dataclass
class ImageWithType:
    content: Any
    type: str


def get_image_from_url(image_url: str, type="pil"):
    try:
        response = requests.get(image_url)
        response.raise_for_status()  # Check if the request was successful

        # Get content type from response or infer from URL
        content_type = response.headers.get("content-type") or mimetypes.guess_type(image_url)[0] or "image/webp"

        # Convert image to desired format
        if type == "b64":
            image_data = base64.b64encode(response.content).decode("utf-8")
        elif type == "pil":
            image_data = PIL.Image.open(BytesIO(response.content))
        else:
            raise ValueError(f"Invalid image type: {type}")

        return ImageWithType(content=image_data, type=content_type)
    except requests.exceptions.RequestException as e:
        logger.error(f"Failed to get image from URL {image_url}: {e}")
        return ImageWithType(content=None, type=None)
>>>>>>> 7e0a692d
<|MERGE_RESOLUTION|>--- conflicted
+++ resolved
@@ -5,11 +5,8 @@
 import queue
 from dataclasses import dataclass
 from datetime import datetime
-<<<<<<< HEAD
 from enum import Enum
-=======
 from io import BytesIO
->>>>>>> 7e0a692d
 from time import perf_counter
 from typing import Any, Dict, List, Optional
 
@@ -384,14 +381,14 @@
     return response.removeprefix("```json").removesuffix("```")
 
 
-<<<<<<< HEAD
 def defilter_query(query: str):
     """Remove any query filters in query"""
     defiltered_query = query
     for filter in [DateFilter(), WordFilter(), FileFilter()]:
         defiltered_query = filter.defilter(defiltered_query)
     return defiltered_query
-=======
+
+
 @dataclass
 class ImageWithType:
     content: Any
@@ -417,5 +414,4 @@
         return ImageWithType(content=image_data, type=content_type)
     except requests.exceptions.RequestException as e:
         logger.error(f"Failed to get image from URL {image_url}: {e}")
-        return ImageWithType(content=None, type=None)
->>>>>>> 7e0a692d
+        return ImageWithType(content=None, type=None)