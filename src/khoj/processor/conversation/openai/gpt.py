--- conflicted
+++ resolved
@@ -191,11 +191,7 @@
     if not is_none_or_empty(online_results):
         context_message += f"{prompts.online_search_conversation.format(online_results=yaml_dump(online_results))}\n\n"
     if not is_none_or_empty(code_results):
-<<<<<<< HEAD
-        context_message += f"{prompts.code_executed_context.format(code_results=yaml_dump(code_results))}\n\n"
-=======
         context_message += f"{prompts.code_executed_context.format(code_results=str(code_results))}\n\n"
->>>>>>> 22f3ed3f
     context_message = context_message.strip()
 
     # Setup Prompt with Primer or Conversation History
