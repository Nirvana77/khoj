<html>
    <head>
        <meta charset="utf-8">
        <meta name="viewport" content="width=device-width, initial-scale=1.0 maximum-scale=1.0">
        <title>Khoj - Chat</title>

        <link rel="icon" type="image/png" sizes="128x128" href="/static/assets/icons/favicon-128x128.png">
        <link rel="manifest" href="/static/khoj_chat.webmanifest">
        <link rel="stylesheet" href="/static/assets/khoj.css">
    </head>
    <script type="text/javascript" src="/static/assets/utils.js"></script>
    <script type="text/javascript" src="/static/assets/markdown-it.min.js"></script>
    <script>
        let welcome_message = `
Hi, I am Khoj, your open, personal AI 👋🏽. I can help:
- 🧠 Answer general knowledge questions
- 💡 Be a sounding board for your ideas
- 📜 Chat with your notes & documents
- 🌄 Generate images based on your messages
- 🔎 Search the web for answers to your questions
- 🎙️ Listen to your audio messages

<<<<<<< HEAD
Download the [🖥️ Desktop app](https://khoj.dev/downloads) to share your documents with me.
=======
Get the Khoj [Desktop](https://khoj.dev/downloads), [Obsidian](https://docs.khoj.dev/#/obsidian?id=setup) or [Emacs](https://docs.khoj.dev/#/emacs?id=setup) app to search, chat with your 🖥️ computer docs.
>>>>>>> afec4394

To get started, just start typing below. You can also type / to see a list of commands.
`.trim()
        let chatOptions = [];
        function copyProgrammaticOutput(event) {
            // Remove the first 4 characters which are the "Copy" button
            const originalCopyText = event.target.parentNode.textContent.trim().slice(0, 4);
            const programmaticOutput = event.target.parentNode.textContent.trim().slice(4);
            navigator.clipboard.writeText(programmaticOutput).then(() => {
                event.target.textContent = "✅ Copied to clipboard!";
                setTimeout(() => {
                    event.target.textContent = originalCopyText;
                }, 1000);
            }).catch((error) => {
                console.error("Error copying programmatic output to clipboard:", error);
                event.target.textContent = "⛔️ Failed to copy!";
                setTimeout(() => {
                    event.target.textContent = originalCopyText;
                }, 1000);
            });
        }

        function formatDate(date) {
            // Format date in HH:MM, DD MMM YYYY format
            let time_string = date.toLocaleTimeString('en-IN', { hour: '2-digit', minute: '2-digit', hour12: false });
            let date_string = date.toLocaleString('en-IN', { year: 'numeric', month: 'short', day: '2-digit'}).replaceAll('-', ' ');
            return `${time_string}, ${date_string}`;
        }

        function generateReference(reference, index) {
            // Escape reference for HTML rendering
            let escaped_ref = reference.replaceAll('"', '&quot;');

            // Generate HTML for Chat Reference
            let short_ref = escaped_ref.slice(0, 140);
            short_ref = short_ref.length < escaped_ref.length ? short_ref + "..." : short_ref;
            let referenceButton = document.createElement('button');
            referenceButton.textContent = short_ref;
            referenceButton.id = `ref-${index}`;
            referenceButton.classList.add("reference-button");
            referenceButton.classList.add("collapsed");
            referenceButton.tabIndex = 0;

            // Add event listener to toggle full reference on click
            referenceButton.addEventListener('click', function() {
                console.log(`Toggling ref-${index}`)
                if (this.classList.contains("collapsed")) {
                    this.classList.remove("collapsed");
                    this.classList.add("expanded");
                    this.textContent = escaped_ref;
                } else {
                    this.classList.add("collapsed");
                    this.classList.remove("expanded");
                    this.textContent = short_ref;
                }
            });

            return referenceButton;
        }

        function generateOnlineReference(reference, index) {

            // Generate HTML for Chat Reference
            let title = reference.title;
            let link = reference.link;
            let snippet = reference.snippet;
            let question = reference.question;
            if (question) {
                question = `<b>Question:</b> ${question}<br><br>`;
            } else {
                question = "";
            }

            let linkElement = document.createElement('a');
            linkElement.setAttribute('href', link);
            linkElement.setAttribute('target', '_blank');
            linkElement.setAttribute('rel', 'noopener noreferrer');
            linkElement.classList.add("inline-chat-link");
            linkElement.classList.add("reference-link");
            linkElement.setAttribute('title', title);
            linkElement.innerHTML = title;

            let referenceButton = document.createElement('button');
            referenceButton.innerHTML = linkElement.outerHTML;
            referenceButton.id = `ref-${index}`;
            referenceButton.classList.add("reference-button");
            referenceButton.classList.add("collapsed");
            referenceButton.tabIndex = 0;

            // Add event listener to toggle full reference on click
            referenceButton.addEventListener('click', function() {
                console.log(`Toggling ref-${index}`)
                if (this.classList.contains("collapsed")) {
                    this.classList.remove("collapsed");
                    this.classList.add("expanded");
                    this.innerHTML = linkElement.outerHTML + `<br><br>${question + snippet}`;
                } else {
                    this.classList.add("collapsed");
                    this.classList.remove("expanded");
                    this.innerHTML = linkElement.outerHTML;
                }
            });

            return referenceButton;
        }

        function renderMessage(message, by, dt=null, annotations=null, raw=false) {
            let message_time = formatDate(dt ?? new Date());
            let by_name =  by == "khoj" ? "🏮 Khoj" : "🤔 You";
            let formattedMessage = formatHTMLMessage(message, raw);
            let chatBody = document.getElementById("chat-body");

            // Create a new div for the chat message
            let chatMessage = document.createElement('div');
            chatMessage.className = `chat-message ${by}`;
            chatMessage.dataset.meta = `${by_name} at ${message_time}`;

            // Create a new div for the chat message text and append it to the chat message
            let chatMessageText = document.createElement('div');
            chatMessageText.className = `chat-message-text ${by}`;
            chatMessageText.appendChild(formattedMessage);
            chatMessage.appendChild(chatMessageText);

            // Append annotations div to the chat message
            if (annotations) {
                chatMessageText.appendChild(annotations);
            }

            // Append chat message div to chat body
            chatBody.appendChild(chatMessage);

            // Scroll to bottom of chat-body element
            chatBody.scrollTop = chatBody.scrollHeight;
        }

        function processOnlineReferences(referenceSection, onlineContext) {
            let numOnlineReferences = 0;
            for (let subquery in onlineContext) {
                let onlineReference = onlineContext[subquery];
                if (onlineReference.organic && onlineReference.organic.length > 0) {
                    numOnlineReferences += onlineReference.organic.length;
                    for (let index in onlineReference.organic) {
                        let reference = onlineReference.organic[index];
                        let polishedReference = generateOnlineReference(reference, index);
                        referenceSection.appendChild(polishedReference);
                    }
                }

                if (onlineReference.knowledgeGraph && onlineReference.knowledgeGraph.length > 0) {
                    numOnlineReferences += onlineReference.knowledgeGraph.length;
                    for (let index in onlineReference.knowledgeGraph) {
                        let reference = onlineReference.knowledgeGraph[index];
                        let polishedReference = generateOnlineReference(reference, index);
                        referenceSection.appendChild(polishedReference);
                    }
                }

                if (onlineReference.peopleAlsoAsk && onlineReference.peopleAlsoAsk.length > 0) {
                    numOnlineReferences += onlineReference.peopleAlsoAsk.length;
                    for (let index in onlineReference.peopleAlsoAsk) {
                        let reference = onlineReference.peopleAlsoAsk[index];
                        let polishedReference = generateOnlineReference(reference, index);
                        referenceSection.appendChild(polishedReference);
                    }
                }
            }

            return numOnlineReferences;
        }

        function renderMessageWithReference(message, by, context=null, dt=null, onlineContext=null, intentType=null, inferredQueries=null) {
            if (intentType === "text-to-image") {
                let imageMarkdown = `![](data:image/png;base64,${message})`;
                imageMarkdown += "\n\n";
                if (inferredQueries) {
                    const inferredQuery = inferredQueries?.[0];
                    imageMarkdown += `**Inferred Query**: ${inferredQuery}`;
                }
                renderMessage(imageMarkdown, by, dt);
                return;
            }

            if (context == null && onlineContext == null) {
                renderMessage(message, by, dt);
                return;
            }

            if ((context && context.length == 0) && (onlineContext == null || (onlineContext && Object.keys(onlineContext).length == 0))) {
                renderMessage(message, by, dt);
                return;
            }

            let references = document.createElement('div');

            let referenceExpandButton = document.createElement('button');
            referenceExpandButton.classList.add("reference-expand-button");
            let numReferences = 0;

            if (context) {
                numReferences += context.length;
            }

            references.appendChild(referenceExpandButton);

            let referenceSection = document.createElement('div');
            referenceSection.classList.add("reference-section");
            referenceSection.classList.add("collapsed");

            referenceExpandButton.addEventListener('click', function() {
                if (referenceSection.classList.contains("collapsed")) {
                    referenceSection.classList.remove("collapsed");
                    referenceSection.classList.add("expanded");
                } else {
                    referenceSection.classList.add("collapsed");
                    referenceSection.classList.remove("expanded");
                }
            });

            references.classList.add("references");
            if (context) {
                for (let index in context) {
                    let reference = context[index];
                    let polishedReference = generateReference(reference, index);
                    referenceSection.appendChild(polishedReference);
                }
            }

            if (onlineContext) {
                numReferences += processOnlineReferences(referenceSection, onlineContext);
            }

            let expandButtonText = numReferences == 1 ? "1 reference" : `${numReferences} references`;
            referenceExpandButton.innerHTML = expandButtonText;

            references.appendChild(referenceSection);

            renderMessage(message, by, dt, references);
        }

        function formatHTMLMessage(htmlMessage, raw=false) {
            var md = window.markdownit();
            let newHTML = htmlMessage;

            // Remove any text between <s>[INST] and </s> tags. These are spurious instructions for the AI chat model.
            newHTML = newHTML.replace(/<s>\[INST\].+(<\/s>)?/g, '');

            // Customize the rendering of images
            md.renderer.rules.image = function(tokens, idx, options, env, self) {
                let token = tokens[idx];

                // Add class="text-to-image" to images
                token.attrPush(['class', 'text-to-image']);

                // Use the default renderer to render image markdown format
                return self.renderToken(tokens, idx, options);
            };

            // Render markdown
            newHTML = raw ? newHTML : md.render(newHTML);
            // Get any elements with a class that starts with "language"
            let element = document.createElement('div');
            element.innerHTML = newHTML;
            let codeBlockElements = element.querySelectorAll('[class^="language-"]');
            // For each element, add a parent div with the class "programmatic-output"
            codeBlockElements.forEach((codeElement) => {
                // Create the parent div
                let parentDiv = document.createElement('div');
                parentDiv.classList.add("programmatic-output");
                // Add the parent div before the code element
                codeElement.parentNode.insertBefore(parentDiv, codeElement);
                // Move the code element into the parent div
                parentDiv.appendChild(codeElement);
                // Add a copy button to each element
                let copyButton = document.createElement('button');
                copyButton.classList.add("copy-button");
                copyButton.innerHTML = "Copy";
                copyButton.addEventListener('click', copyProgrammaticOutput);
                codeElement.prepend(copyButton);
            });

            // Get all code elements that have no class.
            let codeElements = element.querySelectorAll('code:not([class])');
            codeElements.forEach((codeElement) => {
                // Add the class "chat-response" to each element
                codeElement.classList.add("chat-response");
            });

            let anchorElements = element.querySelectorAll('a');
            anchorElements.forEach((anchorElement) => {
                // Add the class "inline-chat-link" to each element
                anchorElement.classList.add("inline-chat-link");
            });

            return element
        }

        async function chat() {
            // Extract required fields for search from form
            let query = document.getElementById("chat-input").value.trim();
            let resultsCount = localStorage.getItem("khojResultsCount") || 5;
            console.log(`Query: ${query}`);

            // Short circuit on empty query
            if (query.length === 0)
                return;

            // Add message by user to chat body
            renderMessage(query, "you");
            document.getElementById("chat-input").value = "";
            autoResize();
            document.getElementById("chat-input").setAttribute("disabled", "disabled");

            // Generate backend API URL to execute query
            let url = `/api/chat?q=${encodeURIComponent(query)}&n=${resultsCount}&client=web&stream=true`;

            let chat_body = document.getElementById("chat-body");
            let new_response = document.createElement("div");
            new_response.classList.add("chat-message", "khoj");
            new_response.attributes["data-meta"] = "🏮 Khoj at " + formatDate(new Date());
            chat_body.appendChild(new_response);

            let newResponseText = document.createElement("div");
            newResponseText.classList.add("chat-message-text", "khoj");
            new_response.appendChild(newResponseText);

            // Temporary status message to indicate that Khoj is thinking
            let loadingSpinner = document.createElement("div");
            loadingSpinner.classList.add("spinner");
            newResponseText.appendChild(loadingSpinner);
            document.getElementById("chat-body").scrollTop = document.getElementById("chat-body").scrollHeight;

            let chatTooltip = document.getElementById("chat-tooltip");
            chatTooltip.style.display = "none";

            let chatInput = document.getElementById("chat-input");
            chatInput.classList.remove("option-enabled");

            // Call specified Khoj API
            let response = await fetch(url);
            let rawResponse = "";
            const contentType = response.headers.get("content-type");

            if (contentType === "application/json") {
                // Handle JSON response
                try {
                    const responseAsJson = await response.json();
                    if (responseAsJson.image) {
                        // If response has image field, response is a generated image.
                        rawResponse += `![${query}](data:image/png;base64,${responseAsJson.image})`;
                        rawResponse += "\n\n";
                        const inferredQueries = responseAsJson.inferredQueries?.[0];
                        if (inferredQueries) {
                            rawResponse += `**Inferred Query**: ${inferredQueries}`;
                        }
                    }
                    if (responseAsJson.detail) {
                        // If response has detail field, response is an error message.
                        rawResponse += responseAsJson.detail;
                    }
                } catch (error) {
                    // If the chunk is not a JSON object, just display it as is
                    rawResponse += chunk;
                } finally {
                    newResponseText.innerHTML = "";
                    newResponseText.appendChild(formatHTMLMessage(rawResponse));

                    document.getElementById("chat-body").scrollTop = document.getElementById("chat-body").scrollHeight;
                    document.getElementById("chat-input").removeAttribute("disabled");
                }
            } else {
                // Handle streamed response of type text/event-stream or text/plain
                const reader = response.body.getReader();
                const decoder = new TextDecoder();
                let references = null;

                readStream();

                function readStream() {
                    reader.read().then(({ done, value }) => {
                        if (done) {
                            // Append any references after all the data has been streamed
                            if (references != null) {
                                newResponseText.appendChild(references);
                            }
                            document.getElementById("chat-body").scrollTop = document.getElementById("chat-body").scrollHeight;
                            document.getElementById("chat-input").removeAttribute("disabled");
                            return;
                        }

                        // Decode message chunk from stream
                        const chunk = decoder.decode(value, { stream: true });

                        if (chunk.includes("### compiled references:")) {
                            const additionalResponse = chunk.split("### compiled references:")[0];
                            rawResponse += additionalResponse;
                            newResponseText.innerHTML = "";
                            newResponseText.appendChild(formatHTMLMessage(rawResponse));

                            const rawReference = chunk.split("### compiled references:")[1];
                            const rawReferenceAsJson = JSON.parse(rawReference);
                            references = document.createElement('div');
                            references.classList.add("references");

                            let referenceExpandButton = document.createElement('button');
                            referenceExpandButton.classList.add("reference-expand-button");

                            let referenceSection = document.createElement('div');
                            referenceSection.classList.add("reference-section");
                            referenceSection.classList.add("collapsed");

                            let numReferences = 0;

                            // If rawReferenceAsJson is a list, then count the length
                            if (Array.isArray(rawReferenceAsJson)) {
                                numReferences = rawReferenceAsJson.length;

                                rawReferenceAsJson.forEach((reference, index) => {
                                    let polishedReference = generateReference(reference, index);
                                    referenceSection.appendChild(polishedReference);
                                });
                            } else {
                                numReferences += processOnlineReferences(referenceSection, rawReferenceAsJson);
                            }

                            references.appendChild(referenceExpandButton);

                            referenceExpandButton.addEventListener('click', function() {
                                if (referenceSection.classList.contains("collapsed")) {
                                    referenceSection.classList.remove("collapsed");
                                    referenceSection.classList.add("expanded");
                                } else {
                                    referenceSection.classList.add("collapsed");
                                    referenceSection.classList.remove("expanded");
                                }
                            });

                            let expandButtonText = numReferences == 1 ? "1 reference" : `${numReferences} references`;
                            referenceExpandButton.innerHTML = expandButtonText;
                            references.appendChild(referenceSection);
                            readStream();
                        } else {
                            // Display response from Khoj
                            if (newResponseText.getElementsByClassName("spinner").length > 0) {
                                newResponseText.removeChild(loadingSpinner);
                            }

                            // If the chunk is not a JSON object, just display it as is
                            rawResponse += chunk;
                            newResponseText.innerHTML = "";
                            newResponseText.appendChild(formatHTMLMessage(rawResponse));
                            readStream();
                        }
                    });

                    // Scroll to bottom of chat window as chat response is streamed
                    document.getElementById("chat-body").scrollTop = document.getElementById("chat-body").scrollHeight;
                };
            }
        };

        function incrementalChat(event) {
            if (!event.shiftKey && event.key === 'Enter') {
                event.preventDefault();
                chat();
            }
        }

        function onChatInput() {
            let chatInput = document.getElementById("chat-input");
            chatInput.value = chatInput.value.trimStart();

            let questionStarterSuggestions = document.getElementById("question-starters");
            questionStarterSuggestions.style.display = "none";

            if (chatInput.value.startsWith("/") && chatInput.value.split(" ").length === 1) {
                let chatTooltip = document.getElementById("chat-tooltip");
                chatTooltip.style.display = "block";
                let helpText = "<div>";
                const command = chatInput.value.split(" ")[0].substring(1);
                for (let key in chatOptions) {
                    if (!!!command || key.startsWith(command)) {
                        helpText += "<b>/" + key + "</b>: " + chatOptions[key] + "<br>";
                    }
                }
                chatTooltip.innerHTML = helpText;
            } else if (chatInput.value.startsWith("/")) {
                const firstWord = chatInput.value.split(" ")[0];
                if (firstWord.substring(1) in chatOptions) {
                    chatInput.classList.add("option-enabled");
                } else {
                    chatInput.classList.remove("option-enabled");
                }
                let chatTooltip = document.getElementById("chat-tooltip");
                chatTooltip.style.display = "none";
            } else {
                let chatTooltip = document.getElementById("chat-tooltip");
                chatTooltip.style.display = "none";
                chatInput.classList.remove("option-enabled");
            }

            autoResize();
        }

        function autoResize() {
            const textarea = document.getElementById('chat-input');
            const scrollTop = textarea.scrollTop;
            textarea.style.height = '0';
            const scrollHeight = textarea.scrollHeight;
            textarea.style.height = Math.min(scrollHeight, 200) + 'px';
            textarea.scrollTop = scrollTop;
            document.getElementById("chat-body").scrollTop = document.getElementById("chat-body").scrollHeight;
        }

        window.onload = loadChat;

        function loadChat() {
            fetch('/api/chat/history?client=web')
                .then(response => response.json())
                .then(data => {
                    if (data.detail) {
                        // If the server returns a 500 error with detail, render a setup hint.
                        let setupMsg = "Hi 👋🏾, to start chatting add available chat models options via <a class='inline-chat-link' href='/server/admin'>the Django Admin panel</a> on the Server";
                        renderMessage(setupMsg, "khoj", null, null, true);

                        // Disable chat input field and update placeholder text
                        document.getElementById("chat-input").setAttribute("disabled", "disabled");
                        document.getElementById("chat-input").setAttribute("placeholder", "Configure Khoj to enable chat");
                    } else {
                        // Set welcome message on load
                        renderMessage(welcome_message, "khoj");
                    }
                    return data.response;
                })
                .then(response => {
                    // Render conversation history, if any
                    response.forEach(chat_log => {
                        renderMessageWithReference(chat_log.message, chat_log.by, chat_log.context, new Date(chat_log.created), chat_log.onlineContext, chat_log.intent?.type, chat_log.intent?.["inferred-queries"]);
                    });
                })
                .catch(err => {
                    console.log(err);
                    return;
                });

            fetch('/api/chat/options')
                .then(response => response.json())
                .then(data => {
                    // Render chat options, if any
                    if (data) {
                        chatOptions = data;
                    }
                })
                .catch(err => {
                    return;
                });

            fetch('/api/chat/starters')
                .then(response => response.json())
                .then(data => {
                    // Render chat options, if any
                    if (data) {
                        let questionStarterSuggestions = document.getElementById("question-starters");
                        for (let index in data) {
                            let questionStarter = data[index];
                            let questionStarterButton = document.createElement('button');
                            questionStarterButton.innerHTML = questionStarter;
                            questionStarterButton.classList.add("question-starter");
                            questionStarterButton.addEventListener('click', function() {
                                questionStarterSuggestions.style.display = "none";
                                document.getElementById("chat-input").value = questionStarter;
                                chat();
                            });
                            questionStarterSuggestions.appendChild(questionStarterButton);
                        }
                        questionStarterSuggestions.style.display = "grid";
                    }
                })
                .catch(err => {
                    return;
                });

            // Fill query field with value passed in URL query parameters, if any.
            var query_via_url = new URLSearchParams(window.location.search).get("q");
            if (query_via_url) {
                document.getElementById("chat-input").value = query_via_url;
                chat();
            }
        }

        function flashStatusInChatInput(message) {
            // Get chat input element and original placeholder
            let chatInput = document.getElementById("chat-input");
            let originalPlaceholder = chatInput.placeholder;
            // Set placeholder to message
            chatInput.placeholder = message;
            // Reset placeholder after 2 seconds
            setTimeout(() => {
                chatInput.placeholder = originalPlaceholder;
            }, 2000);
        }

        function clearConversationHistory() {
            let chatInput = document.getElementById("chat-input");
            let originalPlaceholder = chatInput.placeholder;
            let chatBody = document.getElementById("chat-body");

            fetch(`/api/chat/history?client=web`, { method: "DELETE" })
                .then(response => response.ok ? response.json() : Promise.reject(response))
                .then(data => {
                    chatBody.innerHTML = "";
                    loadChat();
                    flashStatusInChatInput("🗑 Cleared conversation history");
                })
                .catch(err => {
                    flashStatusInChatInput("⛔️ Failed to clear conversation history");
                });
        }

        let mediaRecorder;
        function speechToText() {
            const speakButtonImg = document.getElementById('speak-button-img');
            const chatInput = document.getElementById('chat-input');

            const sendToServer = (audioBlob) => {
                const formData = new FormData();
                formData.append('file', audioBlob);

                fetch('/api/transcribe?client=web', { method: 'POST', body: formData })
                    .then(response => response.ok ? response.json() : Promise.reject(response))
                    .then(data => { chatInput.value += data.text; })
                    .catch(err => {
                        if (err.status === 501) {
                          flashStatusInChatInput("⛔️ Configure speech-to-text model on server.")
                        } else if (err.status === 422) {
                          flashStatusInChatInput("⛔️ Audio file to large to process.")
                        } else if (err.status === 429) {
                            flashStatusInChatInput("⛔️ " + err.statusText);
                        } else {
                          flashStatusInChatInput("⛔️ Failed to transcribe audio.")
                        }
                    });
            };

            const handleRecording = (stream) => {
                const audioChunks = [];
                const recordingConfig = { mimeType: 'audio/webm' };
                mediaRecorder = new MediaRecorder(stream, recordingConfig);

                mediaRecorder.addEventListener("dataavailable", function(event) {
                    if (event.data.size > 0) audioChunks.push(event.data);
                });

                mediaRecorder.addEventListener("stop", function() {
                    const audioBlob = new Blob(audioChunks, { type: 'audio/webm' });
                    sendToServer(audioBlob);
                });

                mediaRecorder.start();
                speakButtonImg.src = '/static/assets/icons/stop-solid.svg';
                speakButtonImg.alt = 'Stop Transcription';
            };

            // Toggle recording
            if (!mediaRecorder || mediaRecorder.state === 'inactive') {
                navigator.mediaDevices
                .getUserMedia({ audio: true })
                .then(handleRecording)
                .catch((e) => {
                    flashStatusInChatInput("⛔️ Failed to access microphone");
                });
            } else if (mediaRecorder.state === 'recording') {
                mediaRecorder.stop();
                mediaRecorder.stream.getTracks().forEach(track => track.stop());
                mediaRecorder = null;
                speakButtonImg.src = '/static/assets/icons/microphone-solid.svg';
                speakButtonImg.alt = 'Transcribe';
            }
        }
    </script>
    <body>
        <div id="khoj-empty-container" class="khoj-empty-container">
        </div>

        <!--Add Header Logo and Nav Pane-->
        {% import 'utils.html' as utils %}
        {{ utils.heading_pane(user_photo, username, is_active, has_documents) }}

        <!-- Chat Body -->
        <div id="chat-body"></div>

        <!-- Chat Suggestions -->
        <div id="question-starters" style="display: none;"></div>

        <!-- Chat Footer -->
        <div id="chat-footer">
            <div id="chat-tooltip" style="display: none;"></div>
            <div id="input-row">
                <textarea id="chat-input" class="option" oninput="onChatInput()" onkeydown=incrementalChat(event) autofocus="autofocus" placeholder="Type / to see a list of commands, or just type your questions and hit enter."></textarea>
                <button id="speak-button" class="input-row-button" onclick="speechToText()">
                    <img id="speak-button-img" class="input-row-button-img" src="/static/assets/icons/microphone-solid.svg" alt="Transcribe"></img>
                </button>
                <button class="input-row-button" onclick="clearConversationHistory()">
                    <img class="input-row-button-img" src="/static/assets/icons/trash-solid.svg" alt="Clear Chat History"></img>
                </button>
            </div>
        </div>
    </body>
    <script>
        document.getElementById("chat-nav").classList.add("khoj-nav-selected");
    </script>
    <style>
        html, body {
            height: 100%;
            width: 100%;
            padding: 0px;
            margin: 0px;
        }
        body {
            display: grid;
            background: var(--background-color);
            color: var(--main-text-color);
            text-align: center;
            font-family: roboto, karma, segoe ui, sans-serif;
            font-size: 20px;
            font-weight: 300;
            line-height: 1.5em;
        }
        body > * {
            padding: 10px;
            margin: 10px;
        }

        div.collapsed {
            display: none;
        }

        div.expanded {
            display: block;
        }

        div.references {
            padding-top: 8px;
        }
        div.reference {
            display: grid;
            grid-template-rows: auto;
            grid-auto-flow: row;
            grid-column-gap: 10px;
            grid-row-gap: 10px;
            margin: 10px;
        }

        div.expanded.reference-section {
            display: grid;
            grid-template-rows: auto;
            grid-auto-flow: row;
            grid-column-gap: 10px;
            grid-row-gap: 10px;
            margin: 10px;
        }

        div#question-starters {
            grid-template-columns: repeat(auto-fit, minmax(100px, 1fr));
            grid-column-gap: 8px;
        }

        button.question-starter {
            background: var(--background-color);
            color: var(--main-text-color);
            border: 1px solid var(--main-text-color);
            border-radius: 5px;
            padding: 5px;
            font-size: 14px;
            font-weight: 300;
            line-height: 1.5em;
            cursor: pointer;
            transition: background 0.2s ease-in-out;
            text-align: left;
            max-height: 75px;
            transition: max-height 0.3s ease-in-out;
            overflow: hidden;
        }

        button.reference-button {
            background: var(--background-color);
            color: var(--main-text-color);
            border: 1px solid var(--main-text-color);
            border-radius: 5px;
            padding: 5px;
            font-size: 14px;
            font-weight: 300;
            line-height: 1.5em;
            cursor: pointer;
            transition: background 0.2s ease-in-out;
            text-align: left;
            max-height: 75px;
            transition: max-height 0.3s ease-in-out;
            overflow: hidden;
        }
        button.reference-button.expanded {
            max-height: none;
            white-space: pre-wrap;
        }

        button.reference-button::before {
            content: "▶";
            margin-right: 5px;
            display: inline-block;
            transition: transform 0.3s ease-in-out;
        }

        button.reference-button:active:before,
        button.reference-button[aria-expanded="true"]::before {
            transform: rotate(90deg);
        }

        button.reference-expand-button {
            background: var(--background-color);
            color: var(--main-text-color);
            border: 1px dotted var(--main-text-color);
            border-radius: 5px;
            padding: 5px;
            font-size: 14px;
            font-weight: 300;
            line-height: 1.5em;
            cursor: pointer;
            transition: background 0.4s ease-in-out;
            text-align: left;
        }

        button.reference-expand-button:hover {
            background: var(--primary-hover);
        }

        code.chat-response {
            background: var(--primary-hover);
            color: var(--primary-inverse);
            border-radius: 5px;
            padding: 5px;
            font-size: 14px;
            font-weight: 300;
            line-height: 1.5em;
        }

        #chat-body {
            font-size: medium;
            margin: 0px;
            line-height: 20px;
            overflow-y: scroll; /* Make chat body scroll to see history */
        }
        /* add chat metatdata to bottom of bubble */
        .chat-message::after {
            content: attr(data-meta);
            display: block;
            font-size: x-small;
            color: var(--main-text-color);
            margin: -8px 4px 0 -5px;
        }
        /* move message by khoj to left */
        .chat-message.khoj {
            margin-left: auto;
            text-align: left;
        }
        /* move message by you to right */
        .chat-message.you {
            margin-right: auto;
            text-align: right;
        }
        /* basic style chat message text */
        .chat-message-text {
            margin: 10px;
            border-radius: 10px;
            padding: 10px;
            position: relative;
            display: inline-block;
            max-width: 80%;
            text-align: left;
        }
        /* color chat bubble by khoj blue */
        .chat-message-text.khoj {
            color: var(--primary-inverse);
            background: var(--primary);
            margin-left: auto;
        }
        /* Spinner symbol when the chat message is loading */
        .spinner {
            border: 4px solid #f3f3f3;
            border-top: 4px solid var(--primary-inverse);
            border-radius: 50%;
            width: 12px;
            height: 12px;
            animation: spin 2s linear infinite;
            margin: 0px 0px 0px 10px;
            display: inline-block;
        }
        @keyframes spin {
            0% { transform: rotate(0deg); }
            100% { transform: rotate(360deg); }
        }
        /* add left protrusion to khoj chat bubble */
        .chat-message-text.khoj:after {
            content: '';
            position: absolute;
            bottom: -2px;
            left: -7px;
            border: 10px solid transparent;
            border-top-color: var(--primary);
            border-bottom: 0;
            transform: rotate(-60deg);
        }
        /* color chat bubble by you dark grey */
        .chat-message-text.you {
            color: #f8fafc;
            background: #475569;
            margin-right: auto;
        }
        /* add right protrusion to you chat bubble */
        .chat-message-text.you:after {
            content: '';
            position: absolute;
            top: 91%;
            right: -2px;
            border: 10px solid transparent;
            border-left-color: var(--main-text-color);
            border-right: 0;
            margin-top: -10px;
            transform: rotate(-60deg)
        }
        img.text-to-image {
            max-width: 60%;
        }

        #chat-footer {
            padding: 0;
            margin: 8px;
            display: grid;
            grid-template-columns: minmax(70px, 100%);
            grid-column-gap: 10px;
            grid-row-gap: 10px;
        }
        #input-row {
            display: grid;
            grid-template-columns: auto 32px 32px;
            grid-column-gap: 10px;
            grid-row-gap: 10px;
            background: var(--background-color);
        }
        .option:hover {
            box-shadow: 0 0 11px #aaa;
        }
        #chat-input {
            font-family: roboto, karma, segoe ui, sans-serif;
            font-size: medium;
            height: 54px;
            resize: none;
            overflow-y: hidden;
            max-height: 200px;
            box-sizing: border-box;
            padding: 15px;
            line-height: 1.5em;
            margin: 0;
        }
        #chat-input:focus {
            outline: none !important;
        }
        .input-row-button {
            background: var(--background-color);
            border: 1px solid var(--main-text-color);
            box-shadow: 0 0 11px #aaa;
            border-radius: 5px;
            padding: 0px;
            font-size: 14px;
            font-weight: 300;
            line-height: 1.5em;
            cursor: pointer;
            transition: background 0.3s ease-in-out;
        }
        .input-row-button:hover {
            background: var(--primary-hover);
        }
        .input-row-button:active {
            background: var(--primary-active);
        }
        .input-row-button-img {
            width: 24px;
        }


        .option-enabled {
            box-shadow: 0 0 12px rgb(119, 156, 46);
        }

        .option-enabled:focus {
            outline: none !important;
            border:1px solid #475569;
            box-shadow: 0 0 16px var(--primary);
        }

        a.inline-chat-link {
            color: var(--main-text-color);
            text-decoration: none;
            border-bottom: 1px dotted var(--main-text-color);
        }

        a.reference-link {
            color: var(--main-text-color);
            border-bottom: 1px dotted var(--main-text-color);
        }

        button.copy-button {
            display: block;
            border-radius: 4px;
            background-color: var(--background-color);
        }
        button.copy-button:hover {
            background: #f5f5f5;
            cursor: pointer;
        }

        pre {
            text-wrap: unset;
        }

        @media (pointer: coarse), (hover: none) {
            abbr[title] {
                position: relative;
                padding-left: 4px;  /* space references out to ease tapping */
            }
            abbr[title]:focus:after {
                content: attr(title);

                /* position tooltip */
                position: absolute;
                left: 16px;  /* open tooltip to right of ref link, instead of on top of it */
                width: auto;
                z-index: 1;  /* show tooltip above chat messages */

                /* style tooltip */
                background-color: #aaa;
                color: #f8fafc;
                border-radius: 2px;
                box-shadow: 1px 1px 4px 0 rgba(0, 0, 0, 0.4);
                font-size: 14px;
                padding: 2px 4px;
            }
        }
        @media only screen and (max-width: 700px) {
            body {
                grid-template-columns: 1fr;
                grid-template-rows: auto auto minmax(80px, 100%) auto;
            }
            body > * {
                grid-column: 1;
            }
            #chat-footer {
                padding: 0;
                margin: 4px;
                grid-template-columns: auto;
            }
            img.text-to-image {
                max-width: 100%;
            }
        }
        @media only screen and (min-width: 700px) {
            body {
                grid-template-columns: auto min(70vw, 100%) auto;
                grid-template-rows: auto auto minmax(80px, 100%) auto;
            }
            body > * {
                grid-column: 2;
            }
        }

        div#chat-tooltip {
            text-align: left;
            font-size: medium;
        }

        @keyframes gradient {
            0% {
                background-position: 0% 50%;
            }
            50% {
                background-position: 100% 50%;
            }
            100% {
                background-position: 0% 50%;
            }
        }

        a.khoj-logo {
            text-align: center;
        }

        div.khoj-empty-container {
            margin: 0px;
            padding: 0px;
        }

        p {
            margin: 0;
        }

        div.programmatic-output {
            background-color: #f5f5f5;
            border: 1px solid #ddd;
            border-radius: 3px;
            box-shadow: 0 1px 1px rgba(0, 0, 0, 0.05);
            color: #333;
            font-family: monospace;
            font-size: 14px;
            line-height: 1.5;
            margin: 10px 0;
            overflow-x: auto;
            padding: 10px;
            white-space: pre-wrap;
        }
    </style>
</html><|MERGE_RESOLUTION|>--- conflicted
+++ resolved
@@ -20,11 +20,7 @@
 - 🔎 Search the web for answers to your questions
 - 🎙️ Listen to your audio messages
 
-<<<<<<< HEAD
-Download the [🖥️ Desktop app](https://khoj.dev/downloads) to share your documents with me.
-=======
 Get the Khoj [Desktop](https://khoj.dev/downloads), [Obsidian](https://docs.khoj.dev/#/obsidian?id=setup) or [Emacs](https://docs.khoj.dev/#/emacs?id=setup) app to search, chat with your 🖥️ computer docs.
->>>>>>> afec4394
 
 To get started, just start typing below. You can also type / to see a list of commands.
 `.trim()
