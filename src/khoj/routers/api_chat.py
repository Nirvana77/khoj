import asyncio
import base64
import json
import logging
import time
import uuid
from datetime import datetime
from functools import partial
from typing import Any, Dict, List, Optional
from urllib.parse import unquote

from asgiref.sync import sync_to_async
from fastapi import APIRouter, Depends, HTTPException, Request
from fastapi.responses import Response, StreamingResponse
from starlette.authentication import requires

from khoj.app.settings import ALLOWED_HOSTS
from khoj.database.adapters import (
    AgentAdapters,
    ConversationAdapters,
    EntryAdapters,
    FileObjectAdapters,
    PublicConversationAdapters,
    aget_user_name,
)
from khoj.database.models import Agent, KhojUser
from khoj.processor.conversation.prompts import help_message, no_entries_found
from khoj.processor.conversation.utils import defilter_query, save_to_conversation_log
from khoj.processor.image.generate import text_to_image
from khoj.processor.speech.text_to_speech import generate_text_to_speech
from khoj.processor.tools.online_search import read_webpages, search_online
from khoj.processor.tools.run_code import run_code
from khoj.routers.api import extract_references_and_questions
from khoj.routers.helpers import (
    ApiImageRateLimiter,
    ApiUserRateLimiter,
    ChatEvent,
    ChatRequestBody,
    CommonQueryParams,
    ConversationCommandRateLimiter,
    DeleteMessageRequestBody,
    agenerate_chat_response,
    aget_relevant_information_sources,
    aget_relevant_output_modes,
    construct_automation_created_message,
    create_automation,
    extract_relevant_info,
    extract_relevant_summary,
    generate_excalidraw_diagram,
    generate_summary_from_files,
    get_conversation_command,
    is_query_empty,
    is_ready_to_chat,
    read_chat_stream,
    update_telemetry_state,
    validate_conversation_config,
)
from khoj.routers.research import (
    InformationCollectionIteration,
    execute_information_collection,
)
from khoj.routers.storage import upload_image_to_bucket
from khoj.utils import state
from khoj.utils.helpers import (
    AsyncIteratorWrapper,
    ConversationCommand,
    command_descriptions,
    convert_image_to_webp,
    get_country_code_from_timezone,
    get_country_name_from_timezone,
    get_device,
    is_none_or_empty,
)
from khoj.utils.rawconfig import FileFilterRequest, FilesFilterRequest, LocationData

# Initialize Router
logger = logging.getLogger(__name__)
conversation_command_rate_limiter = ConversationCommandRateLimiter(
    trial_rate_limit=20, subscribed_rate_limit=75, slug="command"
)


api_chat = APIRouter()

from pydantic import BaseModel

from khoj.routers.email import send_query_feedback


@api_chat.get("/conversation/file-filters/{conversation_id}", response_class=Response)
@requires(["authenticated"])
def get_file_filter(request: Request, conversation_id: str) -> Response:
    conversation = ConversationAdapters.get_conversation_by_user(request.user.object, conversation_id=conversation_id)
    if not conversation:
        return Response(content=json.dumps({"status": "error", "message": "Conversation not found"}), status_code=404)

    # get all files from "computer"
    file_list = EntryAdapters.get_all_filenames_by_source(request.user.object, "computer")
    file_filters = []
    for file in conversation.file_filters:
        if file in file_list:
            file_filters.append(file)
    return Response(content=json.dumps(file_filters), media_type="application/json", status_code=200)


@api_chat.delete("/conversation/file-filters/bulk", response_class=Response)
@requires(["authenticated"])
def remove_files_filter(request: Request, filter: FilesFilterRequest) -> Response:
    conversation_id = filter.conversation_id
    files_filter = filter.filenames
    file_filters = ConversationAdapters.remove_files_from_filter(request.user.object, conversation_id, files_filter)
    return Response(content=json.dumps(file_filters), media_type="application/json", status_code=200)


@api_chat.post("/conversation/file-filters/bulk", response_class=Response)
@requires(["authenticated"])
def add_files_filter(request: Request, filter: FilesFilterRequest):
    try:
        conversation_id = filter.conversation_id
        files_filter = filter.filenames
        file_filters = ConversationAdapters.add_files_to_filter(request.user.object, conversation_id, files_filter)
        return Response(content=json.dumps(file_filters), media_type="application/json", status_code=200)
    except Exception as e:
        logger.error(f"Error adding file filter {filter.filenames}: {e}", exc_info=True)
        raise HTTPException(status_code=422, detail=str(e))


@api_chat.post("/conversation/file-filters", response_class=Response)
@requires(["authenticated"])
def add_file_filter(request: Request, filter: FileFilterRequest):
    try:
        conversation_id = filter.conversation_id
        files_filter = [filter.filename]
        file_filters = ConversationAdapters.add_files_to_filter(request.user.object, conversation_id, files_filter)
        return Response(content=json.dumps(file_filters), media_type="application/json", status_code=200)
    except Exception as e:
        logger.error(f"Error adding file filter {filter.filename}: {e}", exc_info=True)
        raise HTTPException(status_code=422, detail=str(e))


@api_chat.delete("/conversation/file-filters", response_class=Response)
@requires(["authenticated"])
def remove_file_filter(request: Request, filter: FileFilterRequest) -> Response:
    conversation_id = filter.conversation_id
    files_filter = [filter.filename]
    file_filters = ConversationAdapters.remove_files_from_filter(request.user.object, conversation_id, files_filter)
    return Response(content=json.dumps(file_filters), media_type="application/json", status_code=200)


class FeedbackData(BaseModel):
    uquery: str
    kquery: str
    sentiment: str


@api_chat.post("/feedback")
@requires(["authenticated"])
async def sendfeedback(request: Request, data: FeedbackData):
    user: KhojUser = request.user.object
    await send_query_feedback(data.uquery, data.kquery, data.sentiment, user.email)


@api_chat.post("/speech")
@requires(["authenticated"])
async def text_to_speech(
    request: Request,
    common: CommonQueryParams,
    text: str,
    rate_limiter_per_minute=Depends(
        ApiUserRateLimiter(requests=10, subscribed_requests=60, window=60, slug="chat_minute")
    ),
    rate_limiter_per_day=Depends(
        ApiUserRateLimiter(requests=100, subscribed_requests=600, window=60 * 60 * 24, slug="chat_day")
    ),
) -> Response:
    voice_model = await ConversationAdapters.aget_voice_model_config(request.user.object)

    params = {"text_to_speak": text}

    if voice_model:
        params["voice_id"] = voice_model.model_id

    speech_stream = generate_text_to_speech(**params)
    return StreamingResponse(speech_stream.iter_content(chunk_size=1024), media_type="audio/mpeg")


@api_chat.get("/starters", response_class=Response)
@requires(["authenticated"])
async def chat_starters(
    request: Request,
    common: CommonQueryParams,
) -> Response:
    user: KhojUser = request.user.object
    starter_questions = await ConversationAdapters.aget_conversation_starters(user)
    return Response(content=json.dumps(starter_questions), media_type="application/json", status_code=200)


@api_chat.get("/history")
@requires(["authenticated"])
def chat_history(
    request: Request,
    common: CommonQueryParams,
    conversation_id: Optional[str] = None,
    n: Optional[int] = None,
):
    user = request.user.object
    validate_conversation_config(user)

    # Load Conversation History
    conversation = ConversationAdapters.get_conversation_by_user(
        user=user, client_application=request.user.client_app, conversation_id=conversation_id
    )

    if conversation is None:
        return Response(
            content=json.dumps({"status": "error", "message": f"Conversation: {conversation_id} not found"}),
            status_code=404,
        )

    agent_metadata = None
    if conversation.agent:
        if conversation.agent.privacy_level == Agent.PrivacyLevel.PRIVATE and conversation.agent.creator != user:
            conversation.agent = None
        else:
            agent_metadata = {
                "slug": conversation.agent.slug,
                "name": conversation.agent.name,
                "isCreator": conversation.agent.creator == user,
                "color": conversation.agent.style_color,
                "icon": conversation.agent.style_icon,
                "persona": conversation.agent.personality,
            }

    meta_log = conversation.conversation_log
    meta_log.update(
        {
            "conversation_id": conversation.id,
            "slug": conversation.title if conversation.title else conversation.slug,
            "agent": agent_metadata,
        }
    )

    if n:
        # Get latest N messages if N > 0
        if n > 0 and meta_log.get("chat"):
            meta_log["chat"] = meta_log["chat"][-n:]
        # Else return all messages except latest N
        elif n < 0 and meta_log.get("chat"):
            meta_log["chat"] = meta_log["chat"][:n]

    update_telemetry_state(
        request=request,
        telemetry_type="api",
        api="chat_history",
        **common.__dict__,
    )

    return {"status": "ok", "response": meta_log}


@api_chat.get("/share/history")
def get_shared_chat(
    request: Request,
    common: CommonQueryParams,
    public_conversation_slug: str,
    n: Optional[int] = None,
):
    user = request.user.object if request.user.is_authenticated else None

    # Load Conversation History
    conversation = PublicConversationAdapters.get_public_conversation_by_slug(public_conversation_slug)

    if conversation is None:
        return Response(
            content=json.dumps({"status": "error", "message": f"Conversation: {public_conversation_slug} not found"}),
            status_code=404,
        )

    agent_metadata = None
    if conversation.agent:
        if conversation.agent.privacy_level == Agent.PrivacyLevel.PRIVATE:
            conversation.agent = None
        else:
            agent_metadata = {
                "slug": conversation.agent.slug,
                "name": conversation.agent.name,
                "isCreator": conversation.agent.creator == user,
                "color": conversation.agent.style_color,
                "icon": conversation.agent.style_icon,
                "persona": conversation.agent.personality,
            }

    meta_log = conversation.conversation_log
    scrubbed_title = conversation.title if conversation.title else conversation.slug

    if scrubbed_title:
        scrubbed_title = scrubbed_title.replace("-", " ")

    meta_log.update(
        {
            "conversation_id": conversation.id,
            "slug": scrubbed_title,
            "agent": agent_metadata,
        }
    )

    if n:
        # Get latest N messages if N > 0
        if n > 0 and meta_log.get("chat"):
            meta_log["chat"] = meta_log["chat"][-n:]
        # Else return all messages except latest N
        elif n < 0 and meta_log.get("chat"):
            meta_log["chat"] = meta_log["chat"][:n]

    update_telemetry_state(
        request=request,
        telemetry_type="api",
        api="get_shared_chat_history",
        **common.__dict__,
    )

    return {"status": "ok", "response": meta_log}


@api_chat.delete("/history")
@requires(["authenticated"])
async def clear_chat_history(
    request: Request,
    common: CommonQueryParams,
    conversation_id: Optional[str] = None,
):
    user = request.user.object

    # Clear Conversation History
    await ConversationAdapters.adelete_conversation_by_user(user, request.user.client_app, conversation_id)

    update_telemetry_state(
        request=request,
        telemetry_type="api",
        api="clear_chat_history",
        **common.__dict__,
    )

    return {"status": "ok", "message": "Conversation history cleared"}


@api_chat.post("/share/fork")
@requires(["authenticated"])
def fork_public_conversation(
    request: Request,
    common: CommonQueryParams,
    public_conversation_slug: str,
):
    user = request.user.object

    # Load Conversation History
    public_conversation = PublicConversationAdapters.get_public_conversation_by_slug(public_conversation_slug)

    # Duplicate Public Conversation to User's Private Conversation
    new_conversation = ConversationAdapters.create_conversation_from_public_conversation(
        user, public_conversation, request.user.client_app
    )

    chat_metadata = {"forked_conversation": public_conversation.slug}

    update_telemetry_state(
        request=request,
        telemetry_type="api",
        api="fork_public_conversation",
        **common.__dict__,
        metadata=chat_metadata,
    )

    redirect_uri = str(request.app.url_path_for("chat_page"))

    return Response(
        status_code=200,
        content=json.dumps(
            {
                "status": "ok",
                "next_url": redirect_uri,
                "conversation_id": new_conversation.id,
            }
        ),
    )


@api_chat.post("/share")
@requires(["authenticated"])
def duplicate_chat_history_public_conversation(
    request: Request,
    common: CommonQueryParams,
    conversation_id: str,
):
    user = request.user.object
    domain = request.headers.get("host")
    scheme = request.url.scheme

    # Throw unauthorized exception if domain not in ALLOWED_HOSTS
    host_domain = domain.split(":")[0]
    if host_domain not in ALLOWED_HOSTS:
        raise HTTPException(status_code=401, detail="Unauthorized domain")

    # Duplicate Conversation History to Public Conversation
    conversation = ConversationAdapters.get_conversation_by_user(user, request.user.client_app, conversation_id)
    public_conversation = ConversationAdapters.make_public_conversation_copy(conversation)
    public_conversation_url = PublicConversationAdapters.get_public_conversation_url(public_conversation)

    update_telemetry_state(
        request=request,
        telemetry_type="api",
        api="post_chat_share",
        **common.__dict__,
    )

    return Response(
        status_code=200, content=json.dumps({"status": "ok", "url": f"{scheme}://{domain}{public_conversation_url}"})
    )


@api_chat.get("/sessions")
@requires(["authenticated"])
def chat_sessions(
    request: Request,
    common: CommonQueryParams,
    recent: Optional[bool] = False,
):
    user = request.user.object

    # Load Conversation Sessions
    conversations = ConversationAdapters.get_conversation_sessions(user, request.user.client_app)
    if recent:
        conversations = conversations[:8]

    sessions = conversations.values_list(
        "id", "slug", "title", "agent__slug", "agent__name", "created_at", "updated_at"
    )

    session_values = [
        {
            "conversation_id": str(session[0]),
            "slug": session[2] or session[1],
            "agent_name": session[4],
            "created": session[5].strftime("%Y-%m-%d %H:%M:%S"),
            "updated": session[6].strftime("%Y-%m-%d %H:%M:%S"),
        }
        for session in sessions
    ]

    update_telemetry_state(
        request=request,
        telemetry_type="api",
        api="chat_sessions",
        **common.__dict__,
    )

    return Response(content=json.dumps(session_values), media_type="application/json", status_code=200)


@api_chat.post("/sessions")
@requires(["authenticated"])
async def create_chat_session(
    request: Request,
    common: CommonQueryParams,
    agent_slug: Optional[str] = None,
):
    user = request.user.object

    # Create new Conversation Session
    conversation = await ConversationAdapters.acreate_conversation_session(user, request.user.client_app, agent_slug)

    response = {"conversation_id": str(conversation.id)}

    conversation_metadata = {
        "agent": agent_slug,
    }

    update_telemetry_state(
        request=request,
        telemetry_type="api",
        api="create_chat_sessions",
        metadata=conversation_metadata,
        **common.__dict__,
    )

    return Response(content=json.dumps(response), media_type="application/json", status_code=200)


@api_chat.get("/options", response_class=Response)
async def chat_options(
    request: Request,
    common: CommonQueryParams,
) -> Response:
    cmd_options = {}
    for cmd in ConversationCommand:
        if cmd in command_descriptions:
            cmd_options[cmd.value] = command_descriptions[cmd]

    update_telemetry_state(
        request=request,
        telemetry_type="api",
        api="chat_options",
        **common.__dict__,
    )
    return Response(content=json.dumps(cmd_options), media_type="application/json", status_code=200)


@api_chat.patch("/title", response_class=Response)
@requires(["authenticated"])
async def set_conversation_title(
    request: Request,
    common: CommonQueryParams,
    title: str,
    conversation_id: Optional[str] = None,
) -> Response:
    user = request.user.object
    title = title.strip()[:200]

    # Set Conversation Title
    conversation = await ConversationAdapters.aset_conversation_title(
        user, request.user.client_app, conversation_id, title
    )

    success = True if conversation else False

    update_telemetry_state(
        request=request,
        telemetry_type="api",
        api="set_conversation_title",
        **common.__dict__,
    )

    return Response(
        content=json.dumps({"status": "ok", "success": success}), media_type="application/json", status_code=200
    )


@api_chat.delete("/conversation/message", response_class=Response)
@requires(["authenticated"])
def delete_message(request: Request, delete_request: DeleteMessageRequestBody) -> Response:
    user = request.user.object
    success = ConversationAdapters.delete_message_by_turn_id(
        user, delete_request.conversation_id, delete_request.turn_id
    )
    if success:
        return Response(content=json.dumps({"status": "ok"}), media_type="application/json", status_code=200)
    else:
        return Response(content=json.dumps({"status": "error", "message": "Message not found"}), status_code=404)


@api_chat.post("")
@requires(["authenticated"])
async def chat(
    request: Request,
    common: CommonQueryParams,
    body: ChatRequestBody,
    rate_limiter_per_minute=Depends(
        ApiUserRateLimiter(requests=5, subscribed_requests=20, window=60, slug="chat_minute")
    ),
    rate_limiter_per_day=Depends(
        ApiUserRateLimiter(requests=100, subscribed_requests=600, window=60 * 60 * 24, slug="chat_day")
    ),
    image_rate_limiter=Depends(ApiImageRateLimiter(max_images=10, max_combined_size_mb=20)),
):
    # Access the parameters from the body
    q = body.q
    n = body.n
    d = body.d
    stream = body.stream
    title = body.title
    conversation_id = body.conversation_id
    turn_id = str(body.turn_id or uuid.uuid4())
    city = body.city
    region = body.region
    country = body.country or get_country_name_from_timezone(body.timezone)
    country_code = body.country_code or get_country_code_from_timezone(body.timezone)
    timezone = body.timezone
    raw_images = body.images

    async def event_generator(q: str, images: list[str]):
        start_time = time.perf_counter()
        ttft = None
        chat_metadata: dict = {}
        connection_alive = True
        user: KhojUser = request.user.object
        event_delimiter = "␃🔚␗"
        q = unquote(q)
        train_of_thought = []
        nonlocal conversation_id

        tracer: dict = {
<<<<<<< HEAD
            "mid": turn_id,
=======
            "mid": f"{uuid.uuid4()}",
>>>>>>> 22f3ed3f
            "cid": conversation_id,
            "uid": user.id,
            "khoj_version": state.khoj_version,
        }

        uploaded_images: list[str] = []
        if images:
            for image in images:
                decoded_string = unquote(image)
                base64_data = decoded_string.split(",", 1)[1]
                image_bytes = base64.b64decode(base64_data)
                webp_image_bytes = convert_image_to_webp(image_bytes)
                uploaded_image = upload_image_to_bucket(webp_image_bytes, request.user.object.id)
                if uploaded_image:
                    uploaded_images.append(uploaded_image)

        async def send_event(event_type: ChatEvent, data: str | dict):
            nonlocal connection_alive, ttft, train_of_thought
            if not connection_alive or await request.is_disconnected():
                connection_alive = False
                logger.warning(f"User {user} disconnected from {common.client} client")
                return
            try:
                if event_type == ChatEvent.END_LLM_RESPONSE:
                    collect_telemetry()
                elif event_type == ChatEvent.START_LLM_RESPONSE:
                    ttft = time.perf_counter() - start_time
                elif event_type == ChatEvent.STATUS:
                    train_of_thought.append({"type": event_type.value, "data": data})

                if event_type == ChatEvent.MESSAGE:
                    yield data
                elif event_type == ChatEvent.REFERENCES or ChatEvent.METADATA or stream:
                    yield json.dumps({"type": event_type.value, "data": data}, ensure_ascii=False)
            except asyncio.CancelledError as e:
                connection_alive = False
                logger.warn(f"User {user} disconnected from {common.client} client: {e}")
                return
            except Exception as e:
                connection_alive = False
                logger.error(f"Failed to stream chat API response to {user} on {common.client}: {e}", exc_info=True)
                return
            finally:
                yield event_delimiter

        async def send_llm_response(response: str):
            async for result in send_event(ChatEvent.START_LLM_RESPONSE, ""):
                yield result
            async for result in send_event(ChatEvent.MESSAGE, response):
                yield result
            async for result in send_event(ChatEvent.END_LLM_RESPONSE, ""):
                yield result

        def collect_telemetry():
            # Gather chat response telemetry
            nonlocal chat_metadata
            latency = time.perf_counter() - start_time
            cmd_set = set([cmd.value for cmd in conversation_commands])
            chat_metadata = chat_metadata or {}
            chat_metadata["conversation_command"] = cmd_set
            chat_metadata["agent"] = conversation.agent.slug if conversation.agent else None
            chat_metadata["latency"] = f"{latency:.3f}"
            chat_metadata["ttft_latency"] = f"{ttft:.3f}"

            logger.info(f"Chat response time to first token: {ttft:.3f} seconds")
            logger.info(f"Chat response total time: {latency:.3f} seconds")
            update_telemetry_state(
                request=request,
                telemetry_type="api",
                api="chat",
                client=common.client,
                user_agent=request.headers.get("user-agent"),
                host=request.headers.get("host"),
                metadata=chat_metadata,
            )

        if is_query_empty(q):
            async for result in send_llm_response("Please ask your query to get started."):
                yield result
            return

        conversation_commands = [get_conversation_command(query=q, any_references=True)]

        conversation = await ConversationAdapters.aget_conversation_by_user(
            user,
            client_application=request.user.client_app,
            conversation_id=conversation_id,
            title=title,
            create_new=body.create_new,
        )
        if not conversation:
            async for result in send_llm_response(f"Conversation {conversation_id} not found"):
                yield result
            return
        conversation_id = conversation.id

        async for event in send_event(ChatEvent.METADATA, {"conversationId": str(conversation_id), "turnId": turn_id}):
            yield event

        agent: Agent | None = None
        default_agent = await AgentAdapters.aget_default_agent()
        if conversation.agent and conversation.agent != default_agent:
            agent = conversation.agent

        if not conversation.agent:
            conversation.agent = default_agent
            await conversation.asave()
            agent = default_agent

        await is_ready_to_chat(user)
        user_name = await aget_user_name(user)
        location = None
        if city or region or country or country_code:
            location = LocationData(city=city, region=region, country=country, country_code=country_code)

        user_message_time = datetime.now().strftime("%Y-%m-%d %H:%M:%S")

        meta_log = conversation.conversation_log
        is_automated_task = conversation_commands == [ConversationCommand.AutomatedTask]

<<<<<<< HEAD
        pending_research = True
=======
>>>>>>> 22f3ed3f
        researched_results = ""
        online_results: Dict = dict()
        code_results: Dict = dict()
        ## Extract Document References
        compiled_references: List[Any] = []
        inferred_queries: List[Any] = []
        defiltered_query = defilter_query(q)

        if conversation_commands == [ConversationCommand.Default] or is_automated_task:
            conversation_commands = await aget_relevant_information_sources(
                q,
                meta_log,
                is_automated_task,
                user=user,
                query_images=uploaded_images,
                agent=agent,
                tracer=tracer,
            )
<<<<<<< HEAD
=======

            # If we're doing research, we don't want to do anything else
            if ConversationCommand.Research in conversation_commands:
                conversation_commands = [ConversationCommand.Research]

            conversation_commands_str = ", ".join([cmd.value for cmd in conversation_commands])
            async for result in send_event(
                ChatEvent.STATUS, f"**Chose Data Sources to Search:** {conversation_commands_str}"
            ):
                yield result
>>>>>>> 22f3ed3f

            mode = await aget_relevant_output_modes(
                q, meta_log, is_automated_task, user, uploaded_images, agent, tracer=tracer
            )
            async for result in send_event(ChatEvent.STATUS, f"**Decided Response Mode:** {mode.value}"):
                yield result
            if mode not in conversation_commands:
                conversation_commands.append(mode)

        if conversation_commands == [ConversationCommand.Research]:
            async for research_result in execute_information_collection(
                request=request,
                user=user,
                query=defiltered_query,
                conversation_id=conversation_id,
                conversation_history=meta_log,
                query_images=uploaded_images,
                agent=agent,
                send_status_func=partial(send_event, ChatEvent.STATUS),
                user_name=user_name,
                location=location,
                file_filters=conversation.file_filters if conversation else [],
                tracer=tracer,
            ):
                if isinstance(research_result, InformationCollectionIteration):
                    if research_result.summarizedResult:
                        if research_result.onlineContext:
                            online_results.update(research_result.onlineContext)
                        if research_result.codeContext:
                            code_results.update(research_result.codeContext)
                        if research_result.context:
                            compiled_references.extend(research_result.context)

                        researched_results += research_result.summarizedResult

                else:
                    yield research_result

            # researched_results = await extract_relevant_info(q, researched_results, agent)
            logger.info(f"Researched Results: {researched_results}")

        for cmd in conversation_commands:
            await conversation_command_rate_limiter.update_and_check_if_valid(request, cmd)
            q = q.replace(f"/{cmd.value}", "").strip()

        if conversation_commands == [ConversationCommand.Research]:
            async for research_result in execute_information_collection(
                request=request,
                user=user,
                query=defiltered_query,
                conversation_id=conversation_id,
                conversation_history=meta_log,
                query_images=uploaded_images,
                agent=agent,
                send_status_func=partial(send_event, ChatEvent.STATUS),
                user_name=user_name,
                location=location,
                file_filters=conversation.file_filters if conversation else [],
                tracer=tracer,
            ):
                if isinstance(research_result, InformationCollectionIteration):
                    if research_result.summarizedResult:
                        pending_research = False
                        if research_result.onlineContext:
                            online_results.update(research_result.onlineContext)
                        if research_result.codeContext:
                            code_results.update(research_result.codeContext)
                        if research_result.context:
                            compiled_references.extend(research_result.context)

                        researched_results += research_result.summarizedResult

                else:
                    yield research_result

            # researched_results = await extract_relevant_info(q, researched_results, agent)

            logger.info(f"Researched Results: {researched_results}")

            pending_research = False

        used_slash_summarize = conversation_commands == [ConversationCommand.Summarize]
        file_filters = conversation.file_filters if conversation else []
        # Skip trying to summarize if
        if (
            # summarization intent was inferred
            ConversationCommand.Summarize in conversation_commands
            # and not triggered via slash command
            and not used_slash_summarize
            # but we can't actually summarize
            and len(file_filters) != 1
            # not pending research
            and not pending_research
        ):
            conversation_commands.remove(ConversationCommand.Summarize)
        elif ConversationCommand.Summarize in conversation_commands and pending_research:
            response_log = ""
            agent_has_entries = await EntryAdapters.aagent_has_entries(agent)
            if len(file_filters) == 0 and not agent_has_entries:
                response_log = "No files selected for summarization. Please add files using the section on the left."
                async for result in send_llm_response(response_log):
                    yield result
            elif len(file_filters) > 1 and not agent_has_entries:
                response_log = "Only one file can be selected for summarization."
                async for result in send_llm_response(response_log):
                    yield result
            else:
                async for response in generate_summary_from_files(
                    q=q,
                    user=user,
                    file_filters=file_filters,
                    meta_log=meta_log,
                    query_images=uploaded_images,
                    agent=agent,
                    send_status_func=partial(send_event, ChatEvent.STATUS),
                    tracer=tracer,
                ):
                    if isinstance(response, dict) and ChatEvent.STATUS in response:
                        yield response[ChatEvent.STATUS]
                    else:
                        if isinstance(response, str):
                            response_log = response
                            async for result in send_llm_response(response):
                                yield result

            await sync_to_async(save_to_conversation_log)(
                q,
                response_log,
                user,
                meta_log,
                user_message_time,
                intent_type="summarize",
                client_application=request.user.client_app,
                conversation_id=conversation_id,
                query_images=uploaded_images,
                tracer=tracer,
                train_of_thought=train_of_thought,
            )
            return

        custom_filters = []
        if conversation_commands == [ConversationCommand.Help]:
            if not q:
                conversation_config = await ConversationAdapters.aget_user_conversation_config(user)
                if conversation_config == None:
                    conversation_config = await ConversationAdapters.aget_default_conversation_config(user)
                model_type = conversation_config.model_type
                formatted_help = help_message.format(model=model_type, version=state.khoj_version, device=get_device())
                async for result in send_llm_response(formatted_help):
                    yield result
                return
            # Adding specification to search online specifically on khoj.dev pages.
            custom_filters.append("site:khoj.dev")
            conversation_commands.append(ConversationCommand.Online)

        if ConversationCommand.Automation in conversation_commands:
            try:
                automation, crontime, query_to_run, subject = await create_automation(
                    q, timezone, user, request.url, meta_log, tracer=tracer
                )
            except Exception as e:
                logger.error(f"Error scheduling task {q} for {user.email}: {e}")
                error_message = f"Unable to create automation. Ensure the automation doesn't already exist."
                async for result in send_llm_response(error_message):
                    yield result
                return

            llm_response = construct_automation_created_message(automation, crontime, query_to_run, subject)
            await sync_to_async(save_to_conversation_log)(
                q,
                llm_response,
                user,
                meta_log,
                user_message_time,
                intent_type="automation",
                client_application=request.user.client_app,
                conversation_id=conversation_id,
                inferred_queries=[query_to_run],
                automation_id=automation.id,
                query_images=uploaded_images,
                tracer=tracer,
                train_of_thought=train_of_thought,
            )
            async for result in send_llm_response(llm_response):
                yield result
            return

        # Gather Context
        ## Extract Document References
<<<<<<< HEAD
        if pending_research:
=======
        if not ConversationCommand.Research in conversation_commands:
            try:
                async for result in extract_references_and_questions(
                    request,
                    meta_log,
                    q,
                    (n or 7),
                    d,
                    conversation_id,
                    conversation_commands,
                    location,
                    partial(send_event, ChatEvent.STATUS),
                    query_images=uploaded_images,
                    agent=agent,
                    tracer=tracer,
                ):
                    if isinstance(result, dict) and ChatEvent.STATUS in result:
                        yield result[ChatEvent.STATUS]
                    else:
                        compiled_references.extend(result[0])
                        inferred_queries.extend(result[1])
                        defiltered_query = result[2]
            except Exception as e:
                error_message = (
                    f"Error searching knowledge base: {e}. Attempting to respond without document references."
                )
                logger.error(error_message, exc_info=True)
                async for result in send_event(
                    ChatEvent.STATUS, "Document search failed. I'll try respond without document references"
                ):
                    yield result

            if not is_none_or_empty(compiled_references):
                headings = "\n- " + "\n- ".join(set([c.get("compiled", c).split("\n")[0] for c in compiled_references]))
                # Strip only leading # from headings
                headings = headings.replace("#", "")
                async for result in send_event(ChatEvent.STATUS, f"**Found Relevant Notes**: {headings}"):
                    yield result

            if conversation_commands == [ConversationCommand.Notes] and not await EntryAdapters.auser_has_entries(user):
                async for result in send_llm_response(f"{no_entries_found.format()}"):
                    yield result
                return

        if ConversationCommand.Notes in conversation_commands and is_none_or_empty(compiled_references):
            conversation_commands.remove(ConversationCommand.Notes)

        ## Gather Online References
        if ConversationCommand.Online in conversation_commands:
>>>>>>> 22f3ed3f
            try:
                async for result in extract_references_and_questions(
                    request,
                    meta_log,
                    q,
                    (n or 7),
                    d,
                    conversation_id,
                    conversation_commands,
                    location,
                    partial(send_event, ChatEvent.STATUS),
                    query_images=uploaded_images,
                    agent=agent,
                    tracer=tracer,
                ):
                    if isinstance(result, dict) and ChatEvent.STATUS in result:
                        yield result[ChatEvent.STATUS]
                    else:
                        compiled_references.extend(result[0])
                        inferred_queries.extend(result[1])
                        defiltered_query = result[2]
            except Exception as e:
                error_message = (
                    f"Error searching knowledge base: {e}. Attempting to respond without document references."
                )
                logger.error(error_message, exc_info=True)
                async for result in send_event(
                    ChatEvent.STATUS, "Document search failed. I'll try respond without document references"
                ):
                    yield result

<<<<<<< HEAD
            if not is_none_or_empty(compiled_references):
                headings = "\n- " + "\n- ".join(set([c.get("compiled", c).split("\n")[0] for c in compiled_references]))
                # Strip only leading # from headings
                headings = headings.replace("#", "")
                async for result in send_event(ChatEvent.STATUS, f"**Found Relevant Notes**: {headings}"):
=======
        ## Gather Webpage References
        if ConversationCommand.Webpage in conversation_commands:
            try:
                async for result in read_webpages(
                    defiltered_query,
                    meta_log,
                    location,
                    user,
                    partial(send_event, ChatEvent.STATUS),
                    query_images=uploaded_images,
                    agent=agent,
                    tracer=tracer,
                ):
                    if isinstance(result, dict) and ChatEvent.STATUS in result:
                        yield result[ChatEvent.STATUS]
                    else:
                        direct_web_pages = result
                webpages = []
                for query in direct_web_pages:
                    if online_results.get(query):
                        online_results[query]["webpages"] = direct_web_pages[query]["webpages"]
                    else:
                        online_results[query] = {"webpages": direct_web_pages[query]["webpages"]}

                    for webpage in direct_web_pages[query]["webpages"]:
                        webpages.append(webpage["link"])
                async for result in send_event(ChatEvent.STATUS, f"**Read web pages**: {webpages}"):
>>>>>>> 22f3ed3f
                    yield result

            if conversation_commands == [ConversationCommand.Notes] and not await EntryAdapters.auser_has_entries(user):
                async for result in send_llm_response(f"{no_entries_found.format()}"):
                    yield result
                return

        if ConversationCommand.Notes in conversation_commands and is_none_or_empty(compiled_references):
            conversation_commands.remove(ConversationCommand.Notes)

        if pending_research:
            ## Gather Online References
            if ConversationCommand.Online in conversation_commands:
                try:
                    async for result in search_online(
                        defiltered_query,
                        meta_log,
                        location,
                        user,
                        partial(send_event, ChatEvent.STATUS),
                        custom_filters,
                        query_images=uploaded_images,
                        agent=agent,
                        tracer=tracer,
                    ):
                        if isinstance(result, dict) and ChatEvent.STATUS in result:
                            yield result[ChatEvent.STATUS]
                        else:
                            online_results = result
                except Exception as e:
                    error_message = f"Error searching online: {e}. Attempting to respond without online results"
                    logger.warning(error_message)
                    async for result in send_event(
                        ChatEvent.STATUS, "Online search failed. I'll try respond without online references"
                    ):
                        yield result

        if pending_research:
            ## Gather Webpage References
            if ConversationCommand.Webpage in conversation_commands:
                try:
                    async for result in read_webpages(
                        defiltered_query,
                        meta_log,
                        location,
                        user,
                        partial(send_event, ChatEvent.STATUS),
                        query_images=uploaded_images,
                        agent=agent,
                        tracer=tracer,
                    ):
                        if isinstance(result, dict) and ChatEvent.STATUS in result:
                            yield result[ChatEvent.STATUS]
                        else:
                            direct_web_pages = result
                    webpages = []
                    for query in direct_web_pages:
                        if online_results.get(query):
                            online_results[query]["webpages"] = direct_web_pages[query]["webpages"]
                        else:
                            online_results[query] = {"webpages": direct_web_pages[query]["webpages"]}

                        for webpage in direct_web_pages[query]["webpages"]:
                            webpages.append(webpage["link"])
                    async for result in send_event(ChatEvent.STATUS, f"**Read web pages**: {webpages}"):
                        yield result
                except Exception as e:
                    logger.warning(
                        f"Error reading webpages: {e}. Attempting to respond without webpage results",
                        exc_info=True,
                    )
                    async for result in send_event(
                        ChatEvent.STATUS, "Webpage read failed. I'll try respond without webpage references"
                    ):
                        yield result

        if pending_research:
            ## Gather Code Results
            if ConversationCommand.Code in conversation_commands and pending_research:
                try:
                    context = f"# Iteration 1:\n#---\nNotes:\n{compiled_references}\n\nOnline Results:{online_results}"
                    async for result in run_code(
                        defiltered_query,
                        meta_log,
                        context,
                        location,
                        user,
                        partial(send_event, ChatEvent.STATUS),
                        query_images=uploaded_images,
                        agent=agent,
                        tracer=tracer,
                    ):
                        if isinstance(result, dict) and ChatEvent.STATUS in result:
                            yield result[ChatEvent.STATUS]
                        else:
                            code_results = result
                    async for result in send_event(ChatEvent.STATUS, f"**Ran code snippets**: {len(code_results)}"):
                        yield result
                except ValueError as e:
                    logger.warning(
                        f"Failed to use code tool: {e}. Attempting to respond without code results",
                        exc_info=True,
                    )

        ## Gather Code Results
        if ConversationCommand.Code in conversation_commands:
            try:
                context = f"# Iteration 1:\n#---\nNotes:\n{compiled_references}\n\nOnline Results:{online_results}"
                async for result in run_code(
                    defiltered_query,
                    meta_log,
                    context,
                    location,
                    user,
                    partial(send_event, ChatEvent.STATUS),
                    query_images=uploaded_images,
                    agent=agent,
                    tracer=tracer,
                ):
                    if isinstance(result, dict) and ChatEvent.STATUS in result:
                        yield result[ChatEvent.STATUS]
                    else:
                        code_results = result
                async for result in send_event(ChatEvent.STATUS, f"**Ran code snippets**: {len(code_results)}"):
                    yield result
            except ValueError as e:
                logger.warning(
                    f"Failed to use code tool: {e}. Attempting to respond without code results",
                    exc_info=True,
                )

        ## Send Gathered References
        async for result in send_event(
            ChatEvent.REFERENCES,
            {
                "inferredQueries": inferred_queries,
                "context": compiled_references,
                "onlineContext": online_results,
                "codeContext": code_results,
            },
        ):
            yield result

        # Generate Output
        ## Generate Image Output
        if ConversationCommand.Image in conversation_commands:
            async for result in text_to_image(
                defiltered_query,
                user,
                meta_log,
                location_data=location,
                references=compiled_references,
                online_results=online_results,
                send_status_func=partial(send_event, ChatEvent.STATUS),
                query_images=uploaded_images,
                agent=agent,
                tracer=tracer,
            ):
                if isinstance(result, dict) and ChatEvent.STATUS in result:
                    yield result[ChatEvent.STATUS]
                else:
                    generated_image, status_code, improved_image_prompt, intent_type = result

            if generated_image is None or status_code != 200:
                content_obj = {
                    "content-type": "application/json",
                    "intentType": intent_type,
                    "detail": improved_image_prompt,
                    "image": None,
                }
                async for result in send_llm_response(json.dumps(content_obj)):
                    yield result
                return

            await sync_to_async(save_to_conversation_log)(
                q,
                generated_image,
                user,
                meta_log,
                user_message_time,
                intent_type=intent_type,
                inferred_queries=[improved_image_prompt],
                client_application=request.user.client_app,
                conversation_id=conversation_id,
                compiled_references=compiled_references,
                online_results=online_results,
                query_images=uploaded_images,
                tracer=tracer,
                train_of_thought=train_of_thought,
            )
            content_obj = {
                "intentType": intent_type,
                "inferredQueries": [improved_image_prompt],
                "image": generated_image,
            }
            async for result in send_llm_response(json.dumps(content_obj)):
                yield result
            return

        if ConversationCommand.Diagram in conversation_commands:
            async for result in send_event(ChatEvent.STATUS, f"Creating diagram"):
                yield result

            intent_type = "excalidraw"
            inferred_queries = []
            diagram_description = ""

            async for result in generate_excalidraw_diagram(
                q=defiltered_query,
                conversation_history=meta_log,
                location_data=location,
                note_references=compiled_references,
                online_results=online_results,
                query_images=uploaded_images,
                user=user,
                agent=agent,
                send_status_func=partial(send_event, ChatEvent.STATUS),
                tracer=tracer,
            ):
                if isinstance(result, dict) and ChatEvent.STATUS in result:
                    yield result[ChatEvent.STATUS]
                else:
                    better_diagram_description_prompt, excalidraw_diagram_description = result
                    inferred_queries.append(better_diagram_description_prompt)
                    diagram_description = excalidraw_diagram_description

            content_obj = {
                "intentType": intent_type,
                "inferredQueries": inferred_queries,
                "image": diagram_description,
            }

            await sync_to_async(save_to_conversation_log)(
                q,
                excalidraw_diagram_description,
                user,
                meta_log,
                user_message_time,
                intent_type="excalidraw",
                inferred_queries=[better_diagram_description_prompt],
                client_application=request.user.client_app,
                conversation_id=conversation_id,
                compiled_references=compiled_references,
                online_results=online_results,
                query_images=uploaded_images,
                tracer=tracer,
                train_of_thought=train_of_thought,
            )

            async for result in send_llm_response(json.dumps(content_obj)):
                yield result
            return

        ## Generate Text Output
        async for result in send_event(ChatEvent.STATUS, f"**Generating a well-informed response**"):
            yield result
        llm_response, chat_metadata = await agenerate_chat_response(
            defiltered_query,
            meta_log,
            conversation,
            compiled_references,
            online_results,
            code_results,
            inferred_queries,
            conversation_commands,
            user,
            request.user.client_app,
            conversation_id,
            location,
            user_name,
            researched_results,
            uploaded_images,
            tracer,
            train_of_thought,
        )

        # Send Response
        async for result in send_event(ChatEvent.START_LLM_RESPONSE, ""):
            yield result

        continue_stream = True
        iterator = AsyncIteratorWrapper(llm_response)
        async for item in iterator:
            if item is None:
                async for result in send_event(ChatEvent.END_LLM_RESPONSE, ""):
                    yield result
                logger.debug("Finished streaming response")
                return
            if not connection_alive or not continue_stream:
                continue
            try:
                async for result in send_event(ChatEvent.MESSAGE, f"{item}"):
                    yield result
            except Exception as e:
                continue_stream = False
                logger.info(f"User {user} disconnected. Emitting rest of responses to clear thread: {e}")

    ## Stream Text Response
    if stream:
        return StreamingResponse(event_generator(q, images=raw_images), media_type="text/plain")
    ## Non-Streaming Text Response
    else:
        response_iterator = event_generator(q, images=raw_images)
        response_data = await read_chat_stream(response_iterator)
        return Response(content=json.dumps(response_data), media_type="application/json", status_code=200)<|MERGE_RESOLUTION|>--- conflicted
+++ resolved
@@ -589,11 +589,7 @@
         nonlocal conversation_id
 
         tracer: dict = {
-<<<<<<< HEAD
             "mid": turn_id,
-=======
-            "mid": f"{uuid.uuid4()}",
->>>>>>> 22f3ed3f
             "cid": conversation_id,
             "uid": user.id,
             "khoj_version": state.khoj_version,
@@ -714,10 +710,6 @@
         meta_log = conversation.conversation_log
         is_automated_task = conversation_commands == [ConversationCommand.AutomatedTask]
 
-<<<<<<< HEAD
-        pending_research = True
-=======
->>>>>>> 22f3ed3f
         researched_results = ""
         online_results: Dict = dict()
         code_results: Dict = dict()
@@ -736,8 +728,6 @@
                 agent=agent,
                 tracer=tracer,
             )
-<<<<<<< HEAD
-=======
 
             # If we're doing research, we don't want to do anything else
             if ConversationCommand.Research in conversation_commands:
@@ -748,7 +738,6 @@
                 ChatEvent.STATUS, f"**Chose Data Sources to Search:** {conversation_commands_str}"
             ):
                 yield result
->>>>>>> 22f3ed3f
 
             mode = await aget_relevant_output_modes(
                 q, meta_log, is_automated_task, user, uploaded_images, agent, tracer=tracer
@@ -757,6 +746,10 @@
                 yield result
             if mode not in conversation_commands:
                 conversation_commands.append(mode)
+
+        for cmd in conversation_commands:
+            await conversation_command_rate_limiter.update_and_check_if_valid(request, cmd)
+            q = q.replace(f"/{cmd.value}", "").strip()
 
         if conversation_commands == [ConversationCommand.Research]:
             async for research_result in execute_information_collection(
@@ -794,42 +787,6 @@
             await conversation_command_rate_limiter.update_and_check_if_valid(request, cmd)
             q = q.replace(f"/{cmd.value}", "").strip()
 
-        if conversation_commands == [ConversationCommand.Research]:
-            async for research_result in execute_information_collection(
-                request=request,
-                user=user,
-                query=defiltered_query,
-                conversation_id=conversation_id,
-                conversation_history=meta_log,
-                query_images=uploaded_images,
-                agent=agent,
-                send_status_func=partial(send_event, ChatEvent.STATUS),
-                user_name=user_name,
-                location=location,
-                file_filters=conversation.file_filters if conversation else [],
-                tracer=tracer,
-            ):
-                if isinstance(research_result, InformationCollectionIteration):
-                    if research_result.summarizedResult:
-                        pending_research = False
-                        if research_result.onlineContext:
-                            online_results.update(research_result.onlineContext)
-                        if research_result.codeContext:
-                            code_results.update(research_result.codeContext)
-                        if research_result.context:
-                            compiled_references.extend(research_result.context)
-
-                        researched_results += research_result.summarizedResult
-
-                else:
-                    yield research_result
-
-            # researched_results = await extract_relevant_info(q, researched_results, agent)
-
-            logger.info(f"Researched Results: {researched_results}")
-
-            pending_research = False
-
         used_slash_summarize = conversation_commands == [ConversationCommand.Summarize]
         file_filters = conversation.file_filters if conversation else []
         # Skip trying to summarize if
@@ -840,11 +797,9 @@
             and not used_slash_summarize
             # but we can't actually summarize
             and len(file_filters) != 1
-            # not pending research
-            and not pending_research
         ):
             conversation_commands.remove(ConversationCommand.Summarize)
-        elif ConversationCommand.Summarize in conversation_commands and pending_research:
+        elif ConversationCommand.Summarize in conversation_commands:
             response_log = ""
             agent_has_entries = await EntryAdapters.aagent_has_entries(agent)
             if len(file_filters) == 0 and not agent_has_entries:
@@ -938,9 +893,6 @@
 
         # Gather Context
         ## Extract Document References
-<<<<<<< HEAD
-        if pending_research:
-=======
         if not ConversationCommand.Research in conversation_commands:
             try:
                 async for result in extract_references_and_questions(
@@ -990,18 +942,14 @@
 
         ## Gather Online References
         if ConversationCommand.Online in conversation_commands:
->>>>>>> 22f3ed3f
             try:
-                async for result in extract_references_and_questions(
-                    request,
+                async for result in search_online(
+                    defiltered_query,
                     meta_log,
-                    q,
-                    (n or 7),
-                    d,
-                    conversation_id,
-                    conversation_commands,
                     location,
+                    user,
                     partial(send_event, ChatEvent.STATUS),
+                    custom_filters,
                     query_images=uploaded_images,
                     agent=agent,
                     tracer=tracer,
@@ -1009,26 +957,15 @@
                     if isinstance(result, dict) and ChatEvent.STATUS in result:
                         yield result[ChatEvent.STATUS]
                     else:
-                        compiled_references.extend(result[0])
-                        inferred_queries.extend(result[1])
-                        defiltered_query = result[2]
+                        online_results = result
             except Exception as e:
-                error_message = (
-                    f"Error searching knowledge base: {e}. Attempting to respond without document references."
-                )
-                logger.error(error_message, exc_info=True)
+                error_message = f"Error searching online: {e}. Attempting to respond without online results"
+                logger.warning(error_message)
                 async for result in send_event(
-                    ChatEvent.STATUS, "Document search failed. I'll try respond without document references"
+                    ChatEvent.STATUS, "Online search failed. I'll try respond without online references"
                 ):
                     yield result
 
-<<<<<<< HEAD
-            if not is_none_or_empty(compiled_references):
-                headings = "\n- " + "\n- ".join(set([c.get("compiled", c).split("\n")[0] for c in compiled_references]))
-                # Strip only leading # from headings
-                headings = headings.replace("#", "")
-                async for result in send_event(ChatEvent.STATUS, f"**Found Relevant Notes**: {headings}"):
-=======
         ## Gather Webpage References
         if ConversationCommand.Webpage in conversation_commands:
             try:
@@ -1056,110 +993,16 @@
                     for webpage in direct_web_pages[query]["webpages"]:
                         webpages.append(webpage["link"])
                 async for result in send_event(ChatEvent.STATUS, f"**Read web pages**: {webpages}"):
->>>>>>> 22f3ed3f
-                    yield result
-
-            if conversation_commands == [ConversationCommand.Notes] and not await EntryAdapters.auser_has_entries(user):
-                async for result in send_llm_response(f"{no_entries_found.format()}"):
-                    yield result
-                return
-
-        if ConversationCommand.Notes in conversation_commands and is_none_or_empty(compiled_references):
-            conversation_commands.remove(ConversationCommand.Notes)
-
-        if pending_research:
-            ## Gather Online References
-            if ConversationCommand.Online in conversation_commands:
-                try:
-                    async for result in search_online(
-                        defiltered_query,
-                        meta_log,
-                        location,
-                        user,
-                        partial(send_event, ChatEvent.STATUS),
-                        custom_filters,
-                        query_images=uploaded_images,
-                        agent=agent,
-                        tracer=tracer,
-                    ):
-                        if isinstance(result, dict) and ChatEvent.STATUS in result:
-                            yield result[ChatEvent.STATUS]
-                        else:
-                            online_results = result
-                except Exception as e:
-                    error_message = f"Error searching online: {e}. Attempting to respond without online results"
-                    logger.warning(error_message)
-                    async for result in send_event(
-                        ChatEvent.STATUS, "Online search failed. I'll try respond without online references"
-                    ):
-                        yield result
-
-        if pending_research:
-            ## Gather Webpage References
-            if ConversationCommand.Webpage in conversation_commands:
-                try:
-                    async for result in read_webpages(
-                        defiltered_query,
-                        meta_log,
-                        location,
-                        user,
-                        partial(send_event, ChatEvent.STATUS),
-                        query_images=uploaded_images,
-                        agent=agent,
-                        tracer=tracer,
-                    ):
-                        if isinstance(result, dict) and ChatEvent.STATUS in result:
-                            yield result[ChatEvent.STATUS]
-                        else:
-                            direct_web_pages = result
-                    webpages = []
-                    for query in direct_web_pages:
-                        if online_results.get(query):
-                            online_results[query]["webpages"] = direct_web_pages[query]["webpages"]
-                        else:
-                            online_results[query] = {"webpages": direct_web_pages[query]["webpages"]}
-
-                        for webpage in direct_web_pages[query]["webpages"]:
-                            webpages.append(webpage["link"])
-                    async for result in send_event(ChatEvent.STATUS, f"**Read web pages**: {webpages}"):
-                        yield result
-                except Exception as e:
-                    logger.warning(
-                        f"Error reading webpages: {e}. Attempting to respond without webpage results",
-                        exc_info=True,
-                    )
-                    async for result in send_event(
-                        ChatEvent.STATUS, "Webpage read failed. I'll try respond without webpage references"
-                    ):
-                        yield result
-
-        if pending_research:
-            ## Gather Code Results
-            if ConversationCommand.Code in conversation_commands and pending_research:
-                try:
-                    context = f"# Iteration 1:\n#---\nNotes:\n{compiled_references}\n\nOnline Results:{online_results}"
-                    async for result in run_code(
-                        defiltered_query,
-                        meta_log,
-                        context,
-                        location,
-                        user,
-                        partial(send_event, ChatEvent.STATUS),
-                        query_images=uploaded_images,
-                        agent=agent,
-                        tracer=tracer,
-                    ):
-                        if isinstance(result, dict) and ChatEvent.STATUS in result:
-                            yield result[ChatEvent.STATUS]
-                        else:
-                            code_results = result
-                    async for result in send_event(ChatEvent.STATUS, f"**Ran code snippets**: {len(code_results)}"):
-                        yield result
-                except ValueError as e:
-                    logger.warning(
-                        f"Failed to use code tool: {e}. Attempting to respond without code results",
-                        exc_info=True,
-                    )
+                    yield result
+            except Exception as e:
+                logger.warning(
+                    f"Error reading webpages: {e}. Attempting to respond without webpage results",
+                    exc_info=True,
+                )
+                async for result in send_event(
+                    ChatEvent.STATUS, "Webpage read failed. I'll try respond without webpage references"
+                ):
+                    yield result
 
         ## Gather Code Results
         if ConversationCommand.Code in conversation_commands:
